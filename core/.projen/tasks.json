--- conflicted
+++ resolved
@@ -113,24 +113,15 @@
           "exec": "rsync -avr --exclude '*.ts' --exclude '*.js' src/db-schema-manager/resources lib/db-schema-manager"
         },
         {
-<<<<<<< HEAD
-          "exec": "rsync -avr --exclude '*.ts' --exclude '*.js' src/db-schema-manager/resources/flyway-lambda/build/resources lib/db-schema-manager/resources/flyway-lambda/build"
-        },
-        {
-=======
->>>>>>> a085e603
           "exec": "rsync -avr --exclude '*.ts' --exclude '*.js' src/db-schema-manager/resources/flyway-lambda/src/main/resources lib/db-schema-manager/resources/flyway-lambda/src/main"
         },
         {
           "exec": "rsync -avr --exclude '*.ts' --exclude '*.js' src/db-schema-manager/resources/flyway-lambda/src/test/resources lib/db-schema-manager/resources/flyway-lambda/src/test"
         },
         {
-<<<<<<< HEAD
-=======
           "exec": "rsync -avr --exclude '*.ts' --exclude '*.js' src/emr-eks-data-platform/resources lib/emr-eks-data-platform"
         },
         {
->>>>>>> a085e603
           "exec": "rsync -avr --exclude '*.ts' --exclude '*.js' src/synchronous-athena-query/resources lib/synchronous-athena-query"
         },
         {
@@ -283,14 +274,7 @@
       "description": "Run tests",
       "steps": [
         {
-<<<<<<< HEAD
-          "exec": "jest --passWithNoTests --all"
-        },
-        {
-          "spawn": "eslint"
-=======
           "exec": "jest --group=unit"
->>>>>>> a085e603
         }
       ]
     },
