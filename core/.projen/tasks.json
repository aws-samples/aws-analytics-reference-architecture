{
  "tasks": {
    "build": {
      "name": "build",
      "description": "Full release build",
      "steps": [
        {
          "spawn": "default"
        },
        {
          "spawn": "pre-compile"
        },
        {
          "spawn": "compile"
        },
        {
          "spawn": "post-compile"
        },
        {
          "spawn": "test"
        },
        {
          "spawn": "package"
        }
      ]
    },
    "bump": {
      "name": "bump",
      "description": "Bumps version based on latest git tag and generates a changelog entry",
      "env": {
        "OUTFILE": "package.json",
        "CHANGELOG": "dist/changelog.md",
        "BUMPFILE": "dist/version.txt",
        "RELEASETAG": "dist/releasetag.txt",
        "RELEASE_TAG_PREFIX": ""
      },
      "steps": [
        {
          "builtin": "release/bump-version"
        }
      ],
      "condition": "! git log --oneline -1 | grep -q \"chore(release):\""
    },
    "clobber": {
      "name": "clobber",
      "description": "hard resets to HEAD of origin and cleans the local repo",
      "env": {
        "BRANCH": "$(git branch --show-current)"
      },
      "steps": [
        {
          "exec": "git checkout -b scratch",
          "name": "save current HEAD in \"scratch\" branch"
        },
        {
          "exec": "git checkout $BRANCH"
        },
        {
          "exec": "git fetch origin",
          "name": "fetch latest changes from origin"
        },
        {
          "exec": "git reset --hard origin/$BRANCH",
          "name": "hard reset to origin commit"
        },
        {
          "exec": "git clean -fdx",
          "name": "clean all untracked files"
        },
        {
          "say": "ready to rock! (unpushed commits are under the \"scratch\" branch)"
        }
      ],
      "condition": "git diff --exit-code > /dev/null"
    },
    "compat": {
      "name": "compat",
      "description": "Perform API compatibility check against latest version",
      "steps": [
        {
          "exec": "jsii-diff npm:$(node -p \"require('./package.json').name\") -k --ignore-file .compatignore || (echo \"\nUNEXPECTED BREAKING CHANGES: add keys such as 'removed:constructs.Node.of' to .compatignore to skip.\n\" && exit 1)"
        }
      ]
    },
    "compile": {
      "name": "compile",
      "description": "Only compile",
      "steps": [
        {
          "exec": "jsii --silence-warnings=reserved-word"
        },
        {
          "exec": "npx projen gradle-build"
        },
        {
          "exec": "npx projen copy-resources"
        },
        {
          "exec": "npx projen pip-install"
        }
      ]
    },
    "copy-resources": {
      "name": "copy-resources",
      "description": "Copy all resources directories from src to lib",
      "steps": [
        {
          "exec": "rsync -avr --exclude '*.ts' --exclude '*.js' src/common/resources lib/common"
        },
        {
          "exec": "rsync -avr --exclude '*.ts' --exclude '*.js' src/data-generator/resources lib/data-generator"
        },
        {
          "exec": "rsync -avr --exclude '*.ts' --exclude '*.js' src/db-schema-manager/resources lib/db-schema-manager"
<<<<<<< HEAD
        },
        {
          "exec": "rsync -avr --exclude '*.ts' --exclude '*.js' src/db-schema-manager/resources/flyway-lambda/build/resources lib/db-schema-manager/resources/flyway-lambda/build"
=======
>>>>>>> 8d244e2e
        },
        {
          "exec": "rsync -avr --exclude '*.ts' --exclude '*.js' src/db-schema-manager/resources/flyway-lambda/src/main/resources lib/db-schema-manager/resources/flyway-lambda/src/main"
        },
        {
          "exec": "rsync -avr --exclude '*.ts' --exclude '*.js' src/db-schema-manager/resources/flyway-lambda/src/test/resources lib/db-schema-manager/resources/flyway-lambda/src/test"
        },
        {
          "exec": "rsync -avr --exclude '*.ts' --exclude '*.js' src/emr-eks-platform/resources lib/emr-eks-platform"
        },
        {
          "exec": "rsync -avr --exclude '*.ts' --exclude '*.js' src/notebook-platform/resources lib/notebook-platform"
        },
        {
          "exec": "rsync -avr --exclude '*.ts' --exclude '*.js' src/synchronous-athena-query/resources lib/synchronous-athena-query"
        },
        {
          "exec": "rsync -avr --exclude '*.ts' --exclude '*.js' src/synchronous-crawler/resources lib/synchronous-crawler"
        },
        {
          "exec": "perl -i -pe 's/flyway-all.jar//g' lib/db-schema-manager/resources/flyway-lambda/.gitignore"
        }
      ]
    },
    "default": {
      "name": "default",
      "description": "Synthesize project files",
      "steps": [
        {
          "exec": "node .projenrc.js"
        }
      ]
    },
    "docgen": {
      "name": "docgen",
      "description": "Generate API.md from .jsii manifest",
      "steps": [
        {
          "exec": "jsii-docgen -o API.md"
        }
      ]
    },
    "eject": {
      "name": "eject",
      "description": "Remove projen from the project",
      "env": {
        "PROJEN_EJECTING": "true"
      },
      "steps": [
        {
          "spawn": "default"
        }
      ]
    },
    "eslint": {
      "name": "eslint",
      "description": "Runs eslint against the codebase",
      "steps": [
        {
          "exec": "eslint --ext .ts,.tsx --fix --no-error-on-unmatched-pattern src test build-tools .projenrc.js"
        }
      ]
    },
    "gradle-build": {
      "name": "gradle-build",
      "description": "./gradlew shadowJar all folders in lib that has requirements.txt",
      "steps": [
        {
          "exec": "cd src/db-schema-manager/resources/flyway-lambda && ./gradlew shadowJar && cp build/libs/*.jar ./ && rm -rf build 2> /dev/null"
        }
      ]
    },
    "package": {
      "name": "package",
      "description": "Creates the distribution package",
      "steps": [
        {
          "exec": "if [ ! -z ${CI} ]; then mkdir -p dist && rsync -a . dist --exclude .git --exclude node_modules; else npx projen package-all; fi"
        },
        {
          "spawn": "package-all"
        }
      ]
    },
    "package-all": {
      "name": "package-all",
      "description": "Packages artifacts for all target languages",
      "steps": [
        {
          "spawn": "package:js"
        },
        {
          "spawn": "package:python"
        }
      ]
    },
    "package:js": {
      "name": "package:js",
      "description": "Create js language bindings",
      "steps": [
        {
          "exec": "jsii-pacmak -v --target js"
        }
      ]
    },
    "package:python": {
      "name": "package:python",
      "description": "Create python language bindings",
      "steps": [
        {
          "exec": "jsii-pacmak -v --target python"
        }
      ]
    },
    "pip-install": {
      "name": "pip-install",
      "description": "pip install all folders in lib that has requirements.txt",
      "steps": [
        {
          "exec": "pip3 install -r lib/common/resources/lambdas/pre-bundled-layer/requirements.txt --target lib/common/resources/lambdas/pre-bundled-layer --upgrade"
        },
        {
          "exec": "pip3 install -r lib/data-generator/resources/lambdas/find-file-paths/requirements.txt --target lib/data-generator/resources/lambdas/find-file-paths --upgrade"
        },
        {
          "exec": "pip3 install -r lib/data-generator/resources/lambdas/setup/requirements.txt --target lib/data-generator/resources/lambdas/setup --upgrade"
        },
        {
          "exec": "pip3 install -r lib/data-generator/resources/lambdas/write-in-batch/requirements.txt --target lib/data-generator/resources/lambdas/write-in-batch --upgrade"
        },
        {
          "exec": "pip3 install -r lib/emr-eks-platform/resources/lambdas/managed-endpoint/requirements.txt --target lib/emr-eks-platform/resources/lambdas/managed-endpoint --upgrade"
        },
        {
          "exec": "pip3 install -r lib/emr-eks-platform/resources/lambdas/nodegroup-asg-tag/requirements.txt --target lib/emr-eks-platform/resources/lambdas/nodegroup-asg-tag --upgrade"
        },
        {
          "exec": "pip3 install -r lib/synchronous-athena-query/resources/lambdas/requirements.txt --target lib/synchronous-athena-query/resources/lambdas --upgrade"
        },
        {
          "exec": "pip3 install -r lib/synchronous-crawler/resources/lambdas/requirements.txt --target lib/synchronous-crawler/resources/lambdas --upgrade"
        }
      ]
    },
    "post-compile": {
      "name": "post-compile",
      "description": "Runs after successful compilation",
      "steps": [
        {
          "spawn": "docgen"
        }
      ]
    },
    "post-upgrade": {
      "name": "post-upgrade",
      "description": "Runs after upgrading dependencies"
    },
    "pre-compile": {
      "name": "pre-compile",
      "description": "Prepare the project for compilation"
    },
    "release": {
      "name": "release",
      "description": "Prepare a release from \"main\" branch",
      "env": {
        "RELEASE": "true",
        "MAJOR": "2"
      },
      "steps": [
        {
          "exec": "rm -fr dist"
        },
        {
          "spawn": "bump"
        },
        {
          "spawn": "build"
        },
        {
          "spawn": "unbump"
        },
        {
          "exec": "git diff --ignore-space-at-eol --exit-code"
        }
      ]
    },
    "test": {
      "name": "test",
      "description": "Run tests",
      "steps": [
        {
          "exec": "jest --group=unit"
        }
      ]
    },
    "test:best-practice": {
      "name": "test:best-practice",
      "steps": [
        {
          "exec": "jest --group=best-practice"
        }
      ]
    },
    "test:deploy": {
      "name": "test:deploy",
      "steps": [
        {
          "exec": "npx projen build"
        },
        {
          "exec": "cdk --version && cdk deploy --app=./lib/integ.default.js"
        }
      ]
    },
    "test:destroy": {
      "name": "test:destroy",
      "steps": [
        {
          "exec": "cdk destroy --app=./lib/integ.default.js"
        }
      ]
    },
    "test:integ": {
      "name": "test:integ",
      "steps": [
        {
          "exec": "jest --group=integ"
        }
      ]
    },
    "test:integ/data-lake": {
      "name": "test:integ/data-lake",
      "steps": [
        {
          "exec": "jest --group=integ/data-lake"
        }
      ]
    },
    "test:integ/redshift": {
      "name": "test:integ/redshift",
      "steps": [
        {
          "exec": "jest --group=integ/redshift"
        }
      ]
    },
    "test:unit": {
      "name": "test:unit",
      "steps": [
        {
          "exec": "jest --group=unit"
        }
      ]
    },
    "test:update": {
      "name": "test:update",
      "description": "Update jest snapshots",
      "steps": [
        {
          "exec": "jest --updateSnapshot"
        }
      ]
    },
    "test:watch": {
      "name": "test:watch",
      "description": "Run jest in watch mode",
      "steps": [
        {
          "exec": "jest --watch"
        }
      ]
    },
    "unbump": {
      "name": "unbump",
      "description": "Restores version to 0.0.0",
      "env": {
        "OUTFILE": "package.json",
        "CHANGELOG": "dist/changelog.md",
        "BUMPFILE": "dist/version.txt",
        "RELEASETAG": "dist/releasetag.txt",
        "RELEASE_TAG_PREFIX": ""
      },
      "steps": [
        {
          "builtin": "release/reset-version"
        }
      ]
    },
    "upgrade": {
      "name": "upgrade",
      "description": "upgrade dependencies",
      "env": {
        "CI": "0"
      },
      "steps": [
        {
          "exec": "yarn upgrade npm-check-updates"
        },
        {
          "exec": "npm-check-updates --dep dev --upgrade --target=minor --reject='@aws-cdk/cloudformation-diff,@aws-cdk/cx-api,@types/prettier,aws-cdk-lib,aws-cdk,cdk-assets,constructs,@aws-cdk/aws-glue-alpha,@aws-cdk/aws-redshift-alpha'"
        },
        {
          "exec": "npm-check-updates --dep optional --upgrade --target=minor --reject='@aws-cdk/cloudformation-diff,@aws-cdk/cx-api,@types/prettier,aws-cdk-lib,aws-cdk,cdk-assets,constructs,@aws-cdk/aws-glue-alpha,@aws-cdk/aws-redshift-alpha'"
        },
        {
          "exec": "npm-check-updates --dep peer --upgrade --target=minor --reject='@aws-cdk/cloudformation-diff,@aws-cdk/cx-api,@types/prettier,aws-cdk-lib,aws-cdk,cdk-assets,constructs,@aws-cdk/aws-glue-alpha,@aws-cdk/aws-redshift-alpha'"
        },
        {
          "exec": "npm-check-updates --dep prod --upgrade --target=minor --reject='@aws-cdk/cloudformation-diff,@aws-cdk/cx-api,@types/prettier,aws-cdk-lib,aws-cdk,cdk-assets,constructs,@aws-cdk/aws-glue-alpha,@aws-cdk/aws-redshift-alpha'"
        },
        {
          "exec": "npm-check-updates --dep bundle --upgrade --target=minor --reject='@aws-cdk/cloudformation-diff,@aws-cdk/cx-api,@types/prettier,aws-cdk-lib,aws-cdk,cdk-assets,constructs,@aws-cdk/aws-glue-alpha,@aws-cdk/aws-redshift-alpha'"
        },
        {
          "exec": "yarn install --check-files"
        },
        {
          "exec": "yarn upgrade"
        },
        {
          "exec": "npx projen"
        },
        {
          "spawn": "post-upgrade"
        }
      ]
    },
    "watch": {
      "name": "watch",
      "description": "Watch & compile in the background",
      "steps": [
        {
          "exec": "jsii -w --silence-warnings=reserved-word"
        }
      ]
    }
  },
  "env": {
    "PATH": "$(npx -c \"node -e \\\"console.log(process.env.PATH)\\\"\")"
  },
  "//": "~~ Generated by projen. To modify, edit .projenrc.js and run \"npx projen\"."
}<|MERGE_RESOLUTION|>--- conflicted
+++ resolved
@@ -112,12 +112,6 @@
         },
         {
           "exec": "rsync -avr --exclude '*.ts' --exclude '*.js' src/db-schema-manager/resources lib/db-schema-manager"
-<<<<<<< HEAD
-        },
-        {
-          "exec": "rsync -avr --exclude '*.ts' --exclude '*.js' src/db-schema-manager/resources/flyway-lambda/build/resources lib/db-schema-manager/resources/flyway-lambda/build"
-=======
->>>>>>> 8d244e2e
         },
         {
           "exec": "rsync -avr --exclude '*.ts' --exclude '*.js' src/db-schema-manager/resources/flyway-lambda/src/main/resources lib/db-schema-manager/resources/flyway-lambda/src/main"
@@ -195,7 +189,7 @@
       "description": "Creates the distribution package",
       "steps": [
         {
-          "exec": "if [ ! -z ${CI} ]; then mkdir -p dist && rsync -a . dist --exclude .git --exclude node_modules; else npx projen package-all; fi"
+          "exec": "if [ ! -z ${CI} ]; then rsync -a . .repo --exclude .git --exclude node_modules && rm -rf dist && mv .repo dist; else npx projen package-all; fi"
         },
         {
           "spawn": "package-all"
