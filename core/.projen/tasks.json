{
  "tasks": {
    "clobber": {
      "name": "clobber",
      "category": "30.maintain",
      "description": "hard resets to HEAD of origin and cleans the local repo",
      "env": {
        "BRANCH": "$(git branch --show-current)"
      },
      "steps": [
        {
          "exec": "git checkout -b scratch",
          "name": "save current HEAD in \"scratch\" branch"
        },
        {
          "exec": "git checkout $BRANCH"
        },
        {
          "exec": "git fetch origin",
          "name": "fetch latest changes from origin"
        },
        {
          "exec": "git reset --hard origin/$BRANCH",
          "name": "hard reset to origin commit"
        },
        {
          "exec": "git clean -fdx",
          "name": "clean all untracked files"
        },
        {
          "say": "ready to rock! (unpushed commits are under the \"scratch\" branch)"
        }
      ],
      "condition": "git diff --exit-code > /dev/null"
    },
    "compile": {
      "name": "compile",
      "category": "00.build",
      "description": "Only compile",
      "steps": [
        {
          "exec": "jsii --silence-warnings=reserved-word --no-fix-peer-dependencies"
        },
        {
          "spawn": "docgen"
        },
        {
          "exec": "npx projen copy-resources"
        },
        {
          "exec": "npx projen pip-install"
        }
      ]
    },
    "test:compile": {
      "name": "test:compile",
      "category": "10.test",
      "description": "compiles the test code",
      "steps": [
        {
          "exec": "tsc --noEmit --project tsconfig.jest.json"
        }
      ]
    },
    "test": {
      "name": "test",
      "category": "10.test",
      "description": "Run tests",
      "steps": [
        {
          "exec": "rm -fr lib/"
        },
        {
          "spawn": "test:compile"
        },
        {
          "exec": "jest --passWithNoTests --all"
        },
        {
          "spawn": "eslint"
        }
      ]
    },
    "build": {
      "name": "build",
      "category": "00.build",
      "description": "Full release build (test+compile)",
      "steps": [
        {
          "exec": "npx projen"
        },
        {
          "spawn": "test"
        },
        {
          "spawn": "compile"
        },
        {
          "spawn": "package"
        }
      ]
    },
    "test:watch": {
      "name": "test:watch",
      "category": "10.test",
      "description": "Run jest in watch mode",
      "steps": [
        {
          "exec": "jest --watch"
        }
      ]
    },
    "test:update": {
      "name": "test:update",
      "category": "10.test",
      "description": "Update jest snapshots",
      "steps": [
        {
          "exec": "jest --updateSnapshot"
        }
      ]
    },
    "bump": {
      "name": "bump",
      "category": "20.release",
      "description": "Bumps version based on latest git tag and generates a changelog entry",
<<<<<<< HEAD
=======
      "env": {
        "OUTFILE": "package.json",
        "CHANGELOG": "dist/changelog.md",
        "BUMPFILE": "dist/version.txt",
        "RELEASETAG": "dist/releasetag.txt"
      },
>>>>>>> 2be9ff10
      "steps": [
        {
          "exec": "git -c \"versionsort.suffix=-\" tag --sort=\"-version:refname\" --list \"v*\" | head -n1 > .version.tmp.json"
        },
        {
          "exec": "if [ \"$(cat .version.tmp.json)\" = \"\" ]; then echo \"v0.1.0\" > .version.tmp.json; fi"
        },
        {
          "exec": "npx standard-version@^9"
        }
      ],
      "condition": "! git log --oneline -1 | grep -q \"chore(release):\""
    },
    "unbump": {
      "name": "unbump",
      "category": "20.release",
      "description": "Restores version to 0.0.0",
<<<<<<< HEAD
      "steps": [
        {
          "exec": "npx standard-version@^9 -r 0.0.0"
=======
      "env": {
        "OUTFILE": "package.json",
        "CHANGELOG": "dist/changelog.md",
        "BUMPFILE": "dist/version.txt",
        "RELEASETAG": "dist/releasetag.txt"
      },
      "steps": [
        {
          "builtin": "release/reset-version"
        }
      ]
    },
    "publish:github": {
      "name": "publish:github",
      "description": "Publish this package to GitHub Releases",
      "requiredEnv": [
        "GITHUB_TOKEN",
        "GITHUB_REPOSITORY",
        "GITHUB_REF"
      ],
      "steps": [
        {
          "exec": "errout=$(mktemp); gh release create $(cat dist/releasetag.txt) -R $GITHUB_REPOSITORY -F dist/changelog.md -t $(cat dist/releasetag.txt) --target $GITHUB_REF 2> $errout && true; exitcode=$?; if [ $exitcode -ne 0 ] && ! grep -q \"Release.tag_name already exists\" $errout; then cat $errout; exit $exitcode; fi"
>>>>>>> 2be9ff10
        }
      ]
    },
    "upgrade-projen": {
      "name": "upgrade-projen",
      "description": "upgrade projen",
      "env": {
        "CI": "0"
      },
      "steps": [
        {
          "exec": "npm-check-updates --upgrade --target=minor --filter='projen'"
        },
        {
          "exec": "yarn install --check-files"
        },
        {
          "exec": "npx projen"
        }
      ]
    },
    "default": {
      "name": "default",
      "steps": [
        {
          "exec": "node .projenrc.js"
        }
      ]
    },
    "watch": {
      "name": "watch",
      "category": "00.build",
      "description": "Watch & compile in the background",
      "steps": [
        {
          "exec": "jsii -w --silence-warnings=reserved-word --no-fix-peer-dependencies"
        }
      ]
    },
    "package": {
      "name": "package",
      "category": "20.release",
      "description": "Create an npm tarball",
      "steps": [
        {
          "exec": "jsii-pacmak"
        }
      ]
    },
    "eslint": {
      "name": "eslint",
      "category": "10.test",
      "description": "Runs eslint against the codebase",
      "steps": [
        {
          "exec": "eslint --ext .ts,.tsx --fix --no-error-on-unmatched-pattern src test build-tools .projenrc.js"
        }
      ]
    },
    "compat": {
      "name": "compat",
      "category": "20.release",
      "description": "Perform API compatibility check against latest version",
      "steps": [
        {
          "exec": "jsii-diff npm:$(node -p \"require('./package.json').name\") -k --ignore-file .compatignore || (echo \"\nUNEXPECTED BREAKING CHANGES: add keys such as 'removed:constructs.Node.of' to .compatignore to skip.\n\" && exit 1)"
        }
      ]
    },
    "docgen": {
      "name": "docgen",
      "category": "20.release",
      "description": "Generate API.md from .jsii manifest",
      "steps": [
        {
          "exec": "jsii-docgen"
        }
      ]
    },
    "test:deploy": {
      "name": "test:deploy",
      "steps": [
        {
          "exec": "npx projen build"
        },
        {
          "exec": "cdk deploy --app=./lib/integ.default.js"
        }
      ]
    },
    "test:destroy": {
      "name": "test:destroy",
      "steps": [
        {
          "exec": "cdk destroy --app=./lib/integ.default.js"
        }
      ]
<<<<<<< HEAD
=======
    },
    "copy-resources": {
      "name": "copy-resources",
      "description": "Copy all resources directories from src to lib",
      "steps": [
        {
          "exec": "cp -r src/data-generator/resources lib/data-generator"
        },
        {
          "exec": "cp -r src/datasets/resources lib/datasets"
        },
        {
          "exec": "cp -r src/synchronous-athena-query/resources lib/synchronous-athena-query"
        },
        {
          "exec": "cp -r src/synchronous-crawler/resources lib/synchronous-crawler"
        }
      ]
    },
    "pip-install": {
      "name": "pip-install",
      "description": "pip install all folders in lib that has requirements.txt",
      "steps": [
        {
          "exec": "pip3 install -r lib/data-generator/resources/lambdas/setup/requirements.txt --target lib/data-generator/resources/lambdas/setup"
        },
        {
          "exec": "pip3 install -r lib/synchronous-athena-query/resources/lambdas/requirements.txt --target lib/synchronous-athena-query/resources/lambdas"
        },
        {
          "exec": "pip3 install -r lib/synchronous-crawler/resources/lambdas/requirements.txt --target lib/synchronous-crawler/resources/lambdas"
        }
      ]
    },
    "release": {
      "name": "release",
      "description": "Prepare a release from \"main\" branch",
      "env": {
        "RELEASE": "true"
      },
      "steps": [
        {
          "exec": "rm -fr dist"
        },
        {
          "spawn": "bump"
        },
        {
          "spawn": "build"
        },
        {
          "spawn": "unbump"
        },
        {
          "exec": "git diff --ignore-space-at-eol --exit-code"
        }
      ]
>>>>>>> 2be9ff10
    }
  },
  "env": {
    "PATH": "$(npx -c \"node -e \\\"console.log(process.env.PATH)\\\"\")"
  },
  "//": "~~ Generated by projen. To modify, edit .projenrc.js and run \"npx projen\"."
}<|MERGE_RESOLUTION|>--- conflicted
+++ resolved
@@ -124,15 +124,6 @@
       "name": "bump",
       "category": "20.release",
       "description": "Bumps version based on latest git tag and generates a changelog entry",
-<<<<<<< HEAD
-=======
-      "env": {
-        "OUTFILE": "package.json",
-        "CHANGELOG": "dist/changelog.md",
-        "BUMPFILE": "dist/version.txt",
-        "RELEASETAG": "dist/releasetag.txt"
-      },
->>>>>>> 2be9ff10
       "steps": [
         {
           "exec": "git -c \"versionsort.suffix=-\" tag --sort=\"-version:refname\" --list \"v*\" | head -n1 > .version.tmp.json"
@@ -150,35 +141,9 @@
       "name": "unbump",
       "category": "20.release",
       "description": "Restores version to 0.0.0",
-<<<<<<< HEAD
       "steps": [
         {
           "exec": "npx standard-version@^9 -r 0.0.0"
-=======
-      "env": {
-        "OUTFILE": "package.json",
-        "CHANGELOG": "dist/changelog.md",
-        "BUMPFILE": "dist/version.txt",
-        "RELEASETAG": "dist/releasetag.txt"
-      },
-      "steps": [
-        {
-          "builtin": "release/reset-version"
-        }
-      ]
-    },
-    "publish:github": {
-      "name": "publish:github",
-      "description": "Publish this package to GitHub Releases",
-      "requiredEnv": [
-        "GITHUB_TOKEN",
-        "GITHUB_REPOSITORY",
-        "GITHUB_REF"
-      ],
-      "steps": [
-        {
-          "exec": "errout=$(mktemp); gh release create $(cat dist/releasetag.txt) -R $GITHUB_REPOSITORY -F dist/changelog.md -t $(cat dist/releasetag.txt) --target $GITHUB_REF 2> $errout && true; exitcode=$?; if [ $exitcode -ne 0 ] && ! grep -q \"Release.tag_name already exists\" $errout; then cat $errout; exit $exitcode; fi"
->>>>>>> 2be9ff10
         }
       ]
     },
@@ -276,8 +241,6 @@
           "exec": "cdk destroy --app=./lib/integ.default.js"
         }
       ]
-<<<<<<< HEAD
-=======
     },
     "copy-resources": {
       "name": "copy-resources",
@@ -311,31 +274,6 @@
           "exec": "pip3 install -r lib/synchronous-crawler/resources/lambdas/requirements.txt --target lib/synchronous-crawler/resources/lambdas"
         }
       ]
-    },
-    "release": {
-      "name": "release",
-      "description": "Prepare a release from \"main\" branch",
-      "env": {
-        "RELEASE": "true"
-      },
-      "steps": [
-        {
-          "exec": "rm -fr dist"
-        },
-        {
-          "spawn": "bump"
-        },
-        {
-          "spawn": "build"
-        },
-        {
-          "spawn": "unbump"
-        },
-        {
-          "exec": "git diff --ignore-space-at-eol --exit-code"
-        }
-      ]
->>>>>>> 2be9ff10
     }
   },
   "env": {
