--- conflicted
+++ resolved
@@ -211,8 +211,6 @@
     "compat": {
       "name": "compat",
       "description": "Perform API compatibility check against latest version",
-<<<<<<< HEAD
-=======
       "steps": [
         {
           "exec": "jsii-diff npm:$(node -p \"require('./package.json').name\") -k --ignore-file .compatignore || (echo \"\nUNEXPECTED BREAKING CHANGES: add keys such as 'removed:constructs.Node.of' to .compatignore to skip.\n\" && exit 1)"
@@ -251,21 +249,12 @@
     "docgen": {
       "name": "docgen",
       "description": "Generate API.md from .jsii manifest",
->>>>>>> dc39e65f
-      "steps": [
-        {
-          "exec": "jsii-diff npm:$(node -p \"require('./package.json').name\") -k --ignore-file .compatignore || (echo \"\nUNEXPECTED BREAKING CHANGES: add keys such as 'removed:constructs.Node.of' to .compatignore to skip.\n\" && exit 1)"
-        }
-      ]
-    },
-<<<<<<< HEAD
-    "docgen": {
-      "name": "docgen",
-      "description": "Generate API.md from .jsii manifest",
       "steps": [
         {
           "exec": "jsii-docgen"
-=======
+        }
+      ]
+    },
     "test:deploy": {
       "name": "test:deploy",
       "steps": [
@@ -306,7 +295,6 @@
         },
         {
           "exec": "git diff --ignore-space-at-eol --exit-code"
->>>>>>> dc39e65f
         }
       ]
     }
