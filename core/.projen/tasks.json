--- conflicted
+++ resolved
@@ -114,12 +114,9 @@
           "exec": "rsync -avr --exclude '*.ts' --exclude '*.js' src/db-schema-manager/resources lib/db-schema-manager"
         },
         {
-<<<<<<< HEAD
-=======
           "exec": "perl -i -pe 's/flyway-all.jar//g' lib/db-schema-manager/resources/flyway-lambda/.gitignore"
         },
         {
->>>>>>> 4272dc29
           "exec": "rsync -avr --exclude '*.ts' --exclude '*.js' src/db-schema-manager/resources/flyway-lambda/build/resources lib/db-schema-manager/resources/flyway-lambda/build"
         },
         {
