--- conflicted
+++ resolved
@@ -2,11 +2,7 @@
   "dependencies": [
     {
       "name": "@aws-cdk/assert",
-<<<<<<< HEAD
-      "version": "1.125.0",
-=======
-      "version": "1.124",
->>>>>>> 83bfe5d8
+      "version": "1.125.0",
       "type": "build"
     },
     {
@@ -112,94 +108,61 @@
     },
     {
       "name": "@aws-cdk/aws-athena",
-<<<<<<< HEAD
       "version": "1.125.0",
       "type": "peer"
     },
     {
       "name": "@aws-cdk/aws-ec2",
       "version": "1.125.0",
-=======
-      "version": "1.124",
->>>>>>> 83bfe5d8
       "type": "peer"
     },
     {
       "name": "@aws-cdk/aws-events-targets",
-<<<<<<< HEAD
-      "version": "1.125.0",
-=======
-      "version": "1.124",
->>>>>>> 83bfe5d8
+      "version": "1.125.0",
       "type": "peer"
     },
     {
       "name": "@aws-cdk/aws-events",
-<<<<<<< HEAD
-      "version": "1.125.0",
-=======
-      "version": "1.124",
->>>>>>> 83bfe5d8
+      "version": "1.125.0",
       "type": "peer"
     },
     {
       "name": "@aws-cdk/aws-glue",
-<<<<<<< HEAD
-      "version": "1.125.0",
-=======
-      "version": "1.124",
->>>>>>> 83bfe5d8
+      "version": "1.125.0",
       "type": "peer"
     },
     {
       "name": "@aws-cdk/aws-iam",
-<<<<<<< HEAD
-      "version": "1.125.0",
-=======
-      "version": "1.124",
->>>>>>> 83bfe5d8
+      "version": "1.125.0",
       "type": "peer"
     },
     {
       "name": "@aws-cdk/aws-kinesis",
-<<<<<<< HEAD
-      "version": "1.125.0",
-=======
-      "version": "1.124",
+      "version": "1.125.0",
       "type": "peer"
     },
     {
       "name": "@aws-cdk/aws-kinesisfirehose-destinations",
-      "version": "1.124",
+      "version": "1.125.0",
       "type": "peer"
     },
     {
       "name": "@aws-cdk/aws-kinesisfirehose",
-      "version": "1.124",
->>>>>>> 83bfe5d8
+      "version": "1.125.0",
       "type": "peer"
     },
     {
       "name": "@aws-cdk/aws-lambda-python",
-<<<<<<< HEAD
-      "version": "1.125.0",
-=======
-      "version": "1.124",
->>>>>>> 83bfe5d8
+      "version": "1.125.0",
       "type": "peer"
     },
     {
       "name": "@aws-cdk/aws-lambda",
-<<<<<<< HEAD
-      "version": "1.125.0",
-=======
-      "version": "1.124",
->>>>>>> 83bfe5d8
+      "version": "1.125.0",
       "type": "peer"
     },
     {
       "name": "@aws-cdk/aws-logs",
-<<<<<<< HEAD
       "version": "1.125.0",
       "type": "peer"
     },
@@ -216,59 +179,36 @@
     {
       "name": "@aws-cdk/aws-s3-deployment",
       "version": "1.125.0",
-=======
-      "version": "1.124",
->>>>>>> 83bfe5d8
       "type": "peer"
     },
     {
       "name": "@aws-cdk/aws-s3",
-<<<<<<< HEAD
       "version": "1.125.0",
       "type": "peer"
     },
     {
       "name": "@aws-cdk/aws-secretsmanager",
       "version": "1.125.0",
-=======
-      "version": "1.124",
->>>>>>> 83bfe5d8
       "type": "peer"
     },
     {
       "name": "@aws-cdk/aws-stepfunctions-tasks",
-<<<<<<< HEAD
-      "version": "1.125.0",
-=======
-      "version": "1.124",
->>>>>>> 83bfe5d8
+      "version": "1.125.0",
       "type": "peer"
     },
     {
       "name": "@aws-cdk/aws-stepfunctions",
-<<<<<<< HEAD
-      "version": "1.125.0",
-=======
-      "version": "1.124",
->>>>>>> 83bfe5d8
+      "version": "1.125.0",
       "type": "peer"
     },
     {
       "name": "@aws-cdk/core",
-<<<<<<< HEAD
-      "version": "1.125.0",
-=======
-      "version": "1.124",
->>>>>>> 83bfe5d8
+      "version": "1.125.0",
       "type": "peer"
     },
     {
       "name": "@aws-cdk/custom-resources",
-<<<<<<< HEAD
-      "version": "1.125.0",
-=======
-      "version": "1.124",
->>>>>>> 83bfe5d8
+      "version": "1.125.0",
       "type": "peer"
     },
     {
@@ -283,94 +223,61 @@
     },
     {
       "name": "@aws-cdk/aws-athena",
-<<<<<<< HEAD
       "version": "1.125.0",
       "type": "runtime"
     },
     {
       "name": "@aws-cdk/aws-ec2",
       "version": "1.125.0",
-=======
-      "version": "1.124",
->>>>>>> 83bfe5d8
       "type": "runtime"
     },
     {
       "name": "@aws-cdk/aws-events-targets",
-<<<<<<< HEAD
-      "version": "1.125.0",
-=======
-      "version": "1.124",
->>>>>>> 83bfe5d8
+      "version": "1.125.0",
       "type": "runtime"
     },
     {
       "name": "@aws-cdk/aws-events",
-<<<<<<< HEAD
-      "version": "1.125.0",
-=======
-      "version": "1.124",
->>>>>>> 83bfe5d8
+      "version": "1.125.0",
       "type": "runtime"
     },
     {
       "name": "@aws-cdk/aws-glue",
-<<<<<<< HEAD
-      "version": "1.125.0",
-=======
-      "version": "1.124",
->>>>>>> 83bfe5d8
+      "version": "1.125.0",
       "type": "runtime"
     },
     {
       "name": "@aws-cdk/aws-iam",
-<<<<<<< HEAD
-      "version": "1.125.0",
-=======
-      "version": "1.124",
->>>>>>> 83bfe5d8
+      "version": "1.125.0",
       "type": "runtime"
     },
     {
       "name": "@aws-cdk/aws-kinesis",
-<<<<<<< HEAD
-      "version": "1.125.0",
-=======
-      "version": "1.124",
+      "version": "1.125.0",
       "type": "runtime"
     },
     {
       "name": "@aws-cdk/aws-kinesisfirehose-destinations",
-      "version": "1.124",
+      "version": "1.125.0",
       "type": "runtime"
     },
     {
       "name": "@aws-cdk/aws-kinesisfirehose",
-      "version": "1.124",
->>>>>>> 83bfe5d8
+      "version": "1.125.0",
       "type": "runtime"
     },
     {
       "name": "@aws-cdk/aws-lambda-python",
-<<<<<<< HEAD
-      "version": "1.125.0",
-=======
-      "version": "1.124",
->>>>>>> 83bfe5d8
+      "version": "1.125.0",
       "type": "runtime"
     },
     {
       "name": "@aws-cdk/aws-lambda",
-<<<<<<< HEAD
-      "version": "1.125.0",
-=======
-      "version": "1.124",
->>>>>>> 83bfe5d8
+      "version": "1.125.0",
       "type": "runtime"
     },
     {
       "name": "@aws-cdk/aws-logs",
-<<<<<<< HEAD
       "version": "1.125.0",
       "type": "runtime"
     },
@@ -387,59 +294,36 @@
     {
       "name": "@aws-cdk/aws-s3-deployment",
       "version": "1.125.0",
-=======
-      "version": "1.124",
->>>>>>> 83bfe5d8
       "type": "runtime"
     },
     {
       "name": "@aws-cdk/aws-s3",
-<<<<<<< HEAD
       "version": "1.125.0",
       "type": "runtime"
     },
     {
       "name": "@aws-cdk/aws-secretsmanager",
       "version": "1.125.0",
-=======
-      "version": "1.124",
->>>>>>> 83bfe5d8
       "type": "runtime"
     },
     {
       "name": "@aws-cdk/aws-stepfunctions-tasks",
-<<<<<<< HEAD
-      "version": "1.125.0",
-=======
-      "version": "1.124",
->>>>>>> 83bfe5d8
+      "version": "1.125.0",
       "type": "runtime"
     },
     {
       "name": "@aws-cdk/aws-stepfunctions",
-<<<<<<< HEAD
-      "version": "1.125.0",
-=======
-      "version": "1.124",
->>>>>>> 83bfe5d8
+      "version": "1.125.0",
       "type": "runtime"
     },
     {
       "name": "@aws-cdk/core",
-<<<<<<< HEAD
-      "version": "1.125.0",
-=======
-      "version": "1.124",
->>>>>>> 83bfe5d8
+      "version": "1.125.0",
       "type": "runtime"
     },
     {
       "name": "@aws-cdk/custom-resources",
-<<<<<<< HEAD
-      "version": "1.125.0",
-=======
-      "version": "1.124",
->>>>>>> 83bfe5d8
+      "version": "1.125.0",
       "type": "runtime"
     }
   ],
