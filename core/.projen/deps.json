{
  "dependencies": [
    {
      "name": "@aws-cdk/assert",
      "version": "1.134",
      "type": "build"
    },
    {
      "name": "@types/jest",
      "type": "build"
    },
    {
      "name": "@types/js-yaml",
      "type": "build"
    },
    {
      "name": "@types/node",
      "version": "^14.17.0",
      "type": "build"
    },
    {
      "name": "@typescript-eslint/eslint-plugin",
      "type": "build"
    },
    {
      "name": "@typescript-eslint/parser",
      "type": "build"
    },
    {
      "name": "aws-cdk",
      "version": "1.130.0",
      "type": "build"
    },
    {
      "name": "esbuild",
      "type": "build"
    },
    {
      "name": "eslint",
      "type": "build"
    },
    {
      "name": "eslint-import-resolver-node",
      "type": "build"
    },
    {
      "name": "eslint-import-resolver-typescript",
      "type": "build"
    },
    {
      "name": "eslint-plugin-import",
      "type": "build"
    },
    {
      "name": "glob",
      "type": "build"
    },
    {
      "name": "jest",
      "type": "build"
    },
    {
      "name": "jest-junit",
      "version": "^12",
      "type": "build"
    },
    {
      "name": "jest-runner-groups",
      "type": "build"
    },
    {
      "name": "jsii",
      "type": "build"
    },
    {
      "name": "jsii-diff",
      "type": "build"
    },
    {
      "name": "jsii-docgen",
      "type": "build"
    },
    {
      "name": "jsii-pacmak",
      "type": "build"
    },
    {
      "name": "json-schema",
      "type": "build"
    },
    {
      "name": "projen",
      "type": "build"
    },
    {
      "name": "standard-version",
      "version": "^9",
      "type": "build"
    },
    {
      "name": "ts-jest",
      "type": "build"
    },
    {
      "name": "typescript",
      "type": "build"
    },
    {
      "name": "@exodus/schemasafe",
      "type": "bundled"
    },
    {
      "name": "aws-sdk",
      "type": "bundled"
    },
    {
      "name": "js-yaml",
      "type": "bundled"
    },
    {
      "name": "uuid",
      "type": "bundled"
    },
    {
      "name": "@aws-cdk/assertions",
      "version": "1.134",
      "type": "peer"
    },
    {
      "name": "@aws-cdk/aws-athena",
      "version": "1.134",
      "type": "peer"
    },
    {
      "name": "@aws-cdk/aws-autoscaling",
      "version": "1.134",
      "type": "peer"
    },
    {
      "name": "@aws-cdk/aws-ec2",
      "version": "1.134",
      "type": "peer"
    },
    {
      "name": "@aws-cdk/aws-eks",
      "version": "1.134",
<<<<<<< HEAD
      "type": "peer"
    },
    {
      "name": "@aws-cdk/aws-emr",
      "version": "1.134",
=======
>>>>>>> ff6aa371
      "type": "peer"
    },
    {
      "name": "@aws-cdk/aws-emrcontainers",
      "version": "1.134",
      "type": "peer"
    },
    {
      "name": "@aws-cdk/aws-events-targets",
      "version": "1.134",
      "type": "peer"
    },
    {
      "name": "@aws-cdk/aws-events",
      "version": "1.134",
      "type": "peer"
    },
    {
      "name": "@aws-cdk/aws-glue",
      "version": "1.134",
      "type": "peer"
    },
    {
      "name": "@aws-cdk/aws-iam",
      "version": "1.134",
      "type": "peer"
    },
    {
      "name": "@aws-cdk/aws-kinesis",
      "version": "1.134",
      "type": "peer"
    },
    {
      "name": "@aws-cdk/aws-kinesisfirehose-destinations",
      "version": "1.134",
      "type": "peer"
    },
    {
      "name": "@aws-cdk/aws-kinesisfirehose",
      "version": "1.134",
<<<<<<< HEAD
      "type": "peer"
    },
    {
      "name": "@aws-cdk/aws-kms",
      "version": "1.134",
=======
>>>>>>> ff6aa371
      "type": "peer"
    },
    {
      "name": "@aws-cdk/aws-lambda-python",
      "version": "1.134",
      "type": "peer"
    },
    {
      "name": "@aws-cdk/aws-lambda",
      "version": "1.134",
      "type": "peer"
    },
    {
      "name": "@aws-cdk/aws-logs",
      "version": "1.134",
      "type": "peer"
    },
    {
      "name": "@aws-cdk/aws-redshift",
      "version": "1.134",
      "type": "peer"
    },
    {
      "name": "@aws-cdk/aws-s3-assets",
      "version": "1.134",
      "type": "peer"
    },
    {
      "name": "@aws-cdk/aws-s3-deployment",
      "version": "1.134",
      "type": "peer"
    },
    {
      "name": "@aws-cdk/aws-s3",
      "version": "1.134",
      "type": "peer"
    },
    {
      "name": "@aws-cdk/aws-secretsmanager",
      "version": "1.134",
      "type": "peer"
    },
    {
      "name": "@aws-cdk/aws-stepfunctions-tasks",
      "version": "1.134",
      "type": "peer"
    },
    {
      "name": "@aws-cdk/aws-stepfunctions",
      "version": "1.134",
      "type": "peer"
    },
    {
      "name": "@aws-cdk/core",
      "version": "1.134",
      "type": "peer"
    },
    {
      "name": "@aws-cdk/custom-resources",
      "version": "1.134",
      "type": "peer"
    },
    {
      "name": "@aws-cdk/lambda-layer-awscli",
      "version": "1.134",
      "type": "peer"
    },
    {
      "name": "constructs",
      "version": "^3.2.27",
      "type": "peer"
    },
    {
      "name": "@aws-cdk/assertions",
      "version": "1.134",
      "type": "runtime"
    },
    {
      "name": "@aws-cdk/aws-athena",
      "version": "1.134",
      "type": "runtime"
    },
    {
      "name": "@aws-cdk/aws-autoscaling",
      "version": "1.134",
      "type": "runtime"
    },
    {
      "name": "@aws-cdk/aws-ec2",
      "version": "1.134",
      "type": "runtime"
    },
    {
      "name": "@aws-cdk/aws-eks",
      "version": "1.134",
<<<<<<< HEAD
      "type": "runtime"
    },
    {
      "name": "@aws-cdk/aws-emr",
      "version": "1.134",
=======
>>>>>>> ff6aa371
      "type": "runtime"
    },
    {
      "name": "@aws-cdk/aws-emrcontainers",
      "version": "1.134",
      "type": "runtime"
    },
    {
      "name": "@aws-cdk/aws-events-targets",
      "version": "1.134",
      "type": "runtime"
    },
    {
      "name": "@aws-cdk/aws-events",
      "version": "1.134",
      "type": "runtime"
    },
    {
      "name": "@aws-cdk/aws-glue",
      "version": "1.134",
      "type": "runtime"
    },
    {
      "name": "@aws-cdk/aws-iam",
      "version": "1.134",
      "type": "runtime"
    },
    {
      "name": "@aws-cdk/aws-kinesis",
      "version": "1.134",
      "type": "runtime"
    },
    {
      "name": "@aws-cdk/aws-kinesisfirehose-destinations",
      "version": "1.134",
      "type": "runtime"
    },
    {
      "name": "@aws-cdk/aws-kinesisfirehose",
      "version": "1.134",
<<<<<<< HEAD
      "type": "runtime"
    },
    {
      "name": "@aws-cdk/aws-kms",
      "version": "1.134",
=======
>>>>>>> ff6aa371
      "type": "runtime"
    },
    {
      "name": "@aws-cdk/aws-lambda-python",
      "version": "1.134",
      "type": "runtime"
    },
    {
      "name": "@aws-cdk/aws-lambda",
      "version": "1.134",
      "type": "runtime"
    },
    {
      "name": "@aws-cdk/aws-logs",
      "version": "1.134",
      "type": "runtime"
    },
    {
      "name": "@aws-cdk/aws-redshift",
      "version": "1.134",
      "type": "runtime"
    },
    {
      "name": "@aws-cdk/aws-s3-assets",
      "version": "1.134",
      "type": "runtime"
    },
    {
      "name": "@aws-cdk/aws-s3-deployment",
      "version": "1.134",
      "type": "runtime"
    },
    {
      "name": "@aws-cdk/aws-s3",
      "version": "1.134",
      "type": "runtime"
    },
    {
      "name": "@aws-cdk/aws-secretsmanager",
      "version": "1.134",
      "type": "runtime"
    },
    {
      "name": "@aws-cdk/aws-stepfunctions-tasks",
      "version": "1.134",
      "type": "runtime"
    },
    {
      "name": "@aws-cdk/aws-stepfunctions",
      "version": "1.134",
      "type": "runtime"
    },
    {
      "name": "@aws-cdk/core",
      "version": "1.134",
      "type": "runtime"
    },
    {
      "name": "@aws-cdk/custom-resources",
      "version": "1.134",
      "type": "runtime"
    },
    {
      "name": "@aws-cdk/lambda-layer-awscli",
      "version": "1.134",
<<<<<<< HEAD
      "type": "runtime"
    },
    {
      "name": "@exodus/schemasafe",
=======
>>>>>>> ff6aa371
      "type": "runtime"
    }
  ],
  "//": "~~ Generated by projen. To modify, edit .projenrc.js and run \"npx projen\"."
}<|MERGE_RESOLUTION|>--- conflicted
+++ resolved
@@ -1,11 +1,6 @@
 {
   "dependencies": [
     {
-      "name": "@aws-cdk/assert",
-      "version": "1.134",
-      "type": "build"
-    },
-    {
       "name": "@types/jest",
       "type": "build"
     },
@@ -15,15 +10,17 @@
     },
     {
       "name": "@types/node",
-      "version": "^14.17.0",
+      "version": "^12",
       "type": "build"
     },
     {
       "name": "@typescript-eslint/eslint-plugin",
+      "version": "^5",
       "type": "build"
     },
     {
       "name": "@typescript-eslint/parser",
+      "version": "^5",
       "type": "build"
     },
     {
@@ -36,19 +33,20 @@
       "type": "build"
     },
     {
+      "name": "eslint-import-resolver-node",
+      "type": "build"
+    },
+    {
+      "name": "eslint-import-resolver-typescript",
+      "type": "build"
+    },
+    {
+      "name": "eslint-plugin-import",
+      "type": "build"
+    },
+    {
       "name": "eslint",
-      "type": "build"
-    },
-    {
-      "name": "eslint-import-resolver-node",
-      "type": "build"
-    },
-    {
-      "name": "eslint-import-resolver-typescript",
-      "type": "build"
-    },
-    {
-      "name": "eslint-plugin-import",
+      "version": "^8",
       "type": "build"
     },
     {
@@ -61,7 +59,7 @@
     },
     {
       "name": "jest-junit",
-      "version": "^12",
+      "version": "^13",
       "type": "build"
     },
     {
@@ -78,10 +76,6 @@
     },
     {
       "name": "jsii-docgen",
-      "type": "build"
-    },
-    {
-      "name": "jsii-pacmak",
       "type": "build"
     },
     {
@@ -123,148 +117,142 @@
     },
     {
       "name": "@aws-cdk/assertions",
-      "version": "1.134",
+      "version": "1.134.0",
       "type": "peer"
     },
     {
       "name": "@aws-cdk/aws-athena",
-      "version": "1.134",
+      "version": "1.134.0",
       "type": "peer"
     },
     {
       "name": "@aws-cdk/aws-autoscaling",
-      "version": "1.134",
+      "version": "1.134.0",
       "type": "peer"
     },
     {
       "name": "@aws-cdk/aws-ec2",
-      "version": "1.134",
+      "version": "1.134.0",
       "type": "peer"
     },
     {
       "name": "@aws-cdk/aws-eks",
-      "version": "1.134",
-<<<<<<< HEAD
+      "version": "1.134.0",
       "type": "peer"
     },
     {
       "name": "@aws-cdk/aws-emr",
-      "version": "1.134",
-=======
->>>>>>> ff6aa371
+      "version": "1.134.0",
       "type": "peer"
     },
     {
       "name": "@aws-cdk/aws-emrcontainers",
-      "version": "1.134",
+      "version": "1.134.0",
       "type": "peer"
     },
     {
       "name": "@aws-cdk/aws-events-targets",
-      "version": "1.134",
+      "version": "1.134.0",
       "type": "peer"
     },
     {
       "name": "@aws-cdk/aws-events",
-      "version": "1.134",
+      "version": "1.134.0",
       "type": "peer"
     },
     {
       "name": "@aws-cdk/aws-glue",
-      "version": "1.134",
+      "version": "1.134.0",
       "type": "peer"
     },
     {
       "name": "@aws-cdk/aws-iam",
-      "version": "1.134",
+      "version": "1.134.0",
       "type": "peer"
     },
     {
       "name": "@aws-cdk/aws-kinesis",
-      "version": "1.134",
+      "version": "1.134.0",
       "type": "peer"
     },
     {
       "name": "@aws-cdk/aws-kinesisfirehose-destinations",
-      "version": "1.134",
+      "version": "1.134.0",
       "type": "peer"
     },
     {
       "name": "@aws-cdk/aws-kinesisfirehose",
-      "version": "1.134",
-<<<<<<< HEAD
+      "version": "1.134.0",
       "type": "peer"
     },
     {
       "name": "@aws-cdk/aws-kms",
-      "version": "1.134",
-=======
->>>>>>> ff6aa371
+      "version": "1.134.0",
       "type": "peer"
     },
     {
       "name": "@aws-cdk/aws-lambda-python",
-      "version": "1.134",
+      "version": "1.134.0",
       "type": "peer"
     },
     {
       "name": "@aws-cdk/aws-lambda",
-      "version": "1.134",
+      "version": "1.134.0",
       "type": "peer"
     },
     {
       "name": "@aws-cdk/aws-logs",
-      "version": "1.134",
+      "version": "1.134.0",
       "type": "peer"
     },
     {
       "name": "@aws-cdk/aws-redshift",
-      "version": "1.134",
+      "version": "1.134.0",
       "type": "peer"
     },
     {
       "name": "@aws-cdk/aws-s3-assets",
-      "version": "1.134",
+      "version": "1.134.0",
       "type": "peer"
     },
     {
       "name": "@aws-cdk/aws-s3-deployment",
-      "version": "1.134",
+      "version": "1.134.0",
       "type": "peer"
     },
     {
       "name": "@aws-cdk/aws-s3",
-      "version": "1.134",
+      "version": "1.134.0",
       "type": "peer"
     },
     {
       "name": "@aws-cdk/aws-secretsmanager",
-      "version": "1.134",
+      "version": "1.134.0",
       "type": "peer"
     },
     {
       "name": "@aws-cdk/aws-stepfunctions-tasks",
-      "version": "1.134",
+      "version": "1.134.0",
       "type": "peer"
     },
     {
       "name": "@aws-cdk/aws-stepfunctions",
-      "version": "1.134",
+      "version": "1.134.0",
       "type": "peer"
     },
     {
       "name": "@aws-cdk/core",
-      "version": "1.134",
+      "version": "1.134.0",
       "type": "peer"
     },
     {
       "name": "@aws-cdk/custom-resources",
-      "version": "1.134",
+      "version": "1.134.0",
       "type": "peer"
     },
     {
       "name": "@aws-cdk/lambda-layer-awscli",
-      "version": "1.134",
+      "version": "1.134.0",
       "type": "peer"
     },
     {
@@ -274,156 +262,157 @@
     },
     {
       "name": "@aws-cdk/assertions",
-      "version": "1.134",
+      "version": "1.134.0",
       "type": "runtime"
     },
     {
       "name": "@aws-cdk/aws-athena",
-      "version": "1.134",
+      "version": "1.134.0",
       "type": "runtime"
     },
     {
       "name": "@aws-cdk/aws-autoscaling",
-      "version": "1.134",
+      "version": "1.134.0",
       "type": "runtime"
     },
     {
       "name": "@aws-cdk/aws-ec2",
-      "version": "1.134",
+      "version": "1.134.0",
       "type": "runtime"
     },
     {
       "name": "@aws-cdk/aws-eks",
-      "version": "1.134",
-<<<<<<< HEAD
+      "version": "1.134.0",
       "type": "runtime"
     },
     {
       "name": "@aws-cdk/aws-emr",
-      "version": "1.134",
-=======
->>>>>>> ff6aa371
+      "version": "1.134.0",
       "type": "runtime"
     },
     {
       "name": "@aws-cdk/aws-emrcontainers",
-      "version": "1.134",
+      "version": "1.134.0",
       "type": "runtime"
     },
     {
       "name": "@aws-cdk/aws-events-targets",
-      "version": "1.134",
+      "version": "1.134.0",
       "type": "runtime"
     },
     {
       "name": "@aws-cdk/aws-events",
-      "version": "1.134",
+      "version": "1.134.0",
       "type": "runtime"
     },
     {
       "name": "@aws-cdk/aws-glue",
-      "version": "1.134",
+      "version": "1.134.0",
       "type": "runtime"
     },
     {
       "name": "@aws-cdk/aws-iam",
-      "version": "1.134",
+      "version": "1.134.0",
       "type": "runtime"
     },
     {
       "name": "@aws-cdk/aws-kinesis",
-      "version": "1.134",
+      "version": "1.134.0",
       "type": "runtime"
     },
     {
       "name": "@aws-cdk/aws-kinesisfirehose-destinations",
-      "version": "1.134",
+      "version": "1.134.0",
       "type": "runtime"
     },
     {
       "name": "@aws-cdk/aws-kinesisfirehose",
-      "version": "1.134",
-<<<<<<< HEAD
+      "version": "1.134.0",
       "type": "runtime"
     },
     {
       "name": "@aws-cdk/aws-kms",
-      "version": "1.134",
-=======
->>>>>>> ff6aa371
+      "version": "1.134.0",
       "type": "runtime"
     },
     {
       "name": "@aws-cdk/aws-lambda-python",
-      "version": "1.134",
+      "version": "1.134.0",
       "type": "runtime"
     },
     {
       "name": "@aws-cdk/aws-lambda",
-      "version": "1.134",
+      "version": "1.134.0",
       "type": "runtime"
     },
     {
       "name": "@aws-cdk/aws-logs",
-      "version": "1.134",
+      "version": "1.134.0",
       "type": "runtime"
     },
     {
       "name": "@aws-cdk/aws-redshift",
-      "version": "1.134",
+      "version": "1.134.0",
       "type": "runtime"
     },
     {
       "name": "@aws-cdk/aws-s3-assets",
-      "version": "1.134",
+      "version": "1.134.0",
       "type": "runtime"
     },
     {
       "name": "@aws-cdk/aws-s3-deployment",
-      "version": "1.134",
+      "version": "1.134.0",
       "type": "runtime"
     },
     {
       "name": "@aws-cdk/aws-s3",
-      "version": "1.134",
+      "version": "1.134.0",
       "type": "runtime"
     },
     {
       "name": "@aws-cdk/aws-secretsmanager",
-      "version": "1.134",
+      "version": "1.134.0",
       "type": "runtime"
     },
     {
       "name": "@aws-cdk/aws-stepfunctions-tasks",
-      "version": "1.134",
+      "version": "1.134.0",
       "type": "runtime"
     },
     {
       "name": "@aws-cdk/aws-stepfunctions",
-      "version": "1.134",
+      "version": "1.134.0",
       "type": "runtime"
     },
     {
       "name": "@aws-cdk/core",
-      "version": "1.134",
+      "version": "1.134.0",
       "type": "runtime"
     },
     {
       "name": "@aws-cdk/custom-resources",
-      "version": "1.134",
+      "version": "1.134.0",
       "type": "runtime"
     },
     {
       "name": "@aws-cdk/lambda-layer-awscli",
-      "version": "1.134",
-<<<<<<< HEAD
+      "version": "1.134.0",
       "type": "runtime"
     },
     {
       "name": "@exodus/schemasafe",
-=======
->>>>>>> ff6aa371
-      "type": "runtime"
+      "type": "runtime"
+    },
+    {
+      "name": "@aws-cdk/assert",
+      "version": "1.134.0",
+      "type": "test"
+    },
+    {
+      "name": "@aws-cdk/assertions",
+      "version": "1.134.0",
+      "type": "test"
     }
   ],
   "//": "~~ Generated by projen. To modify, edit .projenrc.js and run \"npx projen\"."
