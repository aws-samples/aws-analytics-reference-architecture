--- conflicted
+++ resolved
@@ -2,11 +2,7 @@
   "dependencies": [
     {
       "name": "@aws-cdk/assert",
-<<<<<<< HEAD
-      "version": "^1.124",
-=======
-      "version": "1.121.0",
->>>>>>> 18a6a669
+      "version": "1.124",
       "type": "build"
     },
     {
@@ -82,6 +78,7 @@
     },
     {
       "name": "projen",
+      "version": "^0.19.1",
       "type": "build"
     },
     {
@@ -98,10 +95,6 @@
       "type": "build"
     },
     {
-<<<<<<< HEAD
-      "name": "@aws-cdk/aws-glue",
-      "version": "^1.124",
-=======
       "name": "aws-sdk",
       "type": "bundled"
     },
@@ -112,103 +105,97 @@
     },
     {
       "name": "@aws-cdk/aws-athena",
-      "version": "1.121.0",
+      "version": "1.124",
       "type": "peer"
     },
     {
       "name": "@aws-cdk/aws-events-targets",
-      "version": "1.121.0",
+      "version": "1.124",
       "type": "peer"
     },
     {
       "name": "@aws-cdk/aws-events",
-      "version": "1.121.0",
+      "version": "1.124",
       "type": "peer"
     },
     {
       "name": "@aws-cdk/aws-glue",
-      "version": "1.121.0",
->>>>>>> 18a6a669
+      "version": "1.124",
+      "type": "peer"
+    },
+    {
+      "name": "@aws-cdk/aws-glue",
+      "version": "1.124",
       "type": "peer"
     },
     {
       "name": "@aws-cdk/aws-iam",
-<<<<<<< HEAD
-      "version": "^1.124",
-=======
-      "version": "1.121.0",
->>>>>>> 18a6a669
+      "version": "1.124",
       "type": "peer"
     },
     {
       "name": "@aws-cdk/aws-kinesis",
-<<<<<<< HEAD
-      "version": "^1.124",
+      "version": "1.124",
+      "type": "peer"
+    },
+    {
+      "name": "@aws-cdk/aws-kinesis",
+      "version": "1.124",
       "type": "peer"
     },
     {
       "name": "@aws-cdk/aws-kinesisfirehose-destinations",
-      "version": "^1.124",
+      "version": "1.124",
       "type": "peer"
     },
     {
       "name": "@aws-cdk/aws-kinesisfirehose",
-      "version": "^1.124",
-=======
-      "version": "1.121.0",
+      "version": "1.124",
       "type": "peer"
     },
     {
       "name": "@aws-cdk/aws-lambda-python",
-      "version": "1.121.0",
+      "version": "1.124",
       "type": "peer"
     },
     {
       "name": "@aws-cdk/aws-lambda",
-      "version": "1.121.0",
->>>>>>> 18a6a669
+      "version": "1.124",
       "type": "peer"
     },
     {
       "name": "@aws-cdk/aws-logs",
-<<<<<<< HEAD
-      "version": "^1.124",
-=======
-      "version": "1.121.0",
->>>>>>> 18a6a669
+      "version": "1.124",
+      "type": "peer"
+    },
+    {
+      "name": "@aws-cdk/aws-logs",
+      "version": "1.124",
       "type": "peer"
     },
     {
       "name": "@aws-cdk/aws-s3",
-<<<<<<< HEAD
-      "version": "^1.124",
-=======
-      "version": "1.121.0",
+      "version": "1.124",
       "type": "peer"
     },
     {
       "name": "@aws-cdk/aws-stepfunctions-tasks",
-      "version": "1.121.0",
+      "version": "1.124",
       "type": "peer"
     },
     {
       "name": "@aws-cdk/aws-stepfunctions",
-      "version": "1.121.0",
->>>>>>> 18a6a669
+      "version": "1.124",
       "type": "peer"
     },
     {
       "name": "@aws-cdk/core",
-<<<<<<< HEAD
-      "version": "^1.124",
-=======
-      "version": "1.121.0",
+      "version": "1.124",
       "type": "peer"
     },
     {
       "name": "@aws-cdk/custom-resources",
-      "version": "1.121.0",
->>>>>>> 18a6a669
+      "version": "1.124",
       "type": "peer"
     },
     {
@@ -217,108 +204,98 @@
       "type": "peer"
     },
     {
-<<<<<<< HEAD
+      "name": "@aws-cdk/aws-athena",
+      "version": "1.124",
+      "type": "runtime"
+    },
+    {
+      "name": "@aws-cdk/aws-events-targets",
+      "version": "1.124",
+      "type": "runtime"
+    },
+    {
+      "name": "@aws-cdk/aws-events",
+      "version": "1.124",
+      "type": "runtime"
+    },
+    {
       "name": "@aws-cdk/aws-glue",
-      "version": "^1.124",
-=======
-      "name": "@aws-cdk/aws-athena",
-      "version": "1.121.0",
-      "type": "runtime"
-    },
-    {
-      "name": "@aws-cdk/aws-events-targets",
-      "version": "1.121.0",
-      "type": "runtime"
-    },
-    {
-      "name": "@aws-cdk/aws-events",
-      "version": "1.121.0",
+      "version": "1.124",
       "type": "runtime"
     },
     {
       "name": "@aws-cdk/aws-glue",
-      "version": "1.121.0",
->>>>>>> 18a6a669
+      "version": "1.124",
       "type": "runtime"
     },
     {
       "name": "@aws-cdk/aws-iam",
-<<<<<<< HEAD
-      "version": "^1.124",
-=======
-      "version": "1.121.0",
->>>>>>> 18a6a669
+      "version": "1.124",
       "type": "runtime"
     },
     {
       "name": "@aws-cdk/aws-kinesis",
-<<<<<<< HEAD
-      "version": "^1.124",
+      "version": "1.124",
+      "type": "runtime"
+    },
+    {
+      "name": "@aws-cdk/aws-kinesis",
+      "version": "1.124",
       "type": "runtime"
     },
     {
       "name": "@aws-cdk/aws-kinesisfirehose-destinations",
-      "version": "^1.124",
+      "version": "1.124",
       "type": "runtime"
     },
     {
       "name": "@aws-cdk/aws-kinesisfirehose",
-      "version": "^1.124",
-=======
-      "version": "1.121.0",
+      "version": "1.124",
       "type": "runtime"
     },
     {
       "name": "@aws-cdk/aws-lambda-python",
-      "version": "1.121.0",
+      "version": "1.124",
       "type": "runtime"
     },
     {
       "name": "@aws-cdk/aws-lambda",
-      "version": "1.121.0",
->>>>>>> 18a6a669
+      "version": "1.124",
       "type": "runtime"
     },
     {
       "name": "@aws-cdk/aws-logs",
-<<<<<<< HEAD
-      "version": "^1.124",
-=======
-      "version": "1.121.0",
->>>>>>> 18a6a669
+      "version": "1.124",
+      "type": "runtime"
+    },
+    {
+      "name": "@aws-cdk/aws-logs",
+      "version": "1.124",
       "type": "runtime"
     },
     {
       "name": "@aws-cdk/aws-s3",
-<<<<<<< HEAD
-      "version": "^1.124",
-=======
-      "version": "1.121.0",
+      "version": "1.124",
       "type": "runtime"
     },
     {
       "name": "@aws-cdk/aws-stepfunctions-tasks",
-      "version": "1.121.0",
+      "version": "1.124",
       "type": "runtime"
     },
     {
       "name": "@aws-cdk/aws-stepfunctions",
-      "version": "1.121.0",
->>>>>>> 18a6a669
+      "version": "1.124",
       "type": "runtime"
     },
     {
       "name": "@aws-cdk/core",
-<<<<<<< HEAD
-      "version": "^1.124",
-=======
-      "version": "1.121.0",
+      "version": "1.124",
       "type": "runtime"
     },
     {
       "name": "@aws-cdk/custom-resources",
-      "version": "1.121.0",
->>>>>>> 18a6a669
+      "version": "1.124",
       "type": "runtime"
     }
   ],
