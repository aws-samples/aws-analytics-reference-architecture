{
  "dependencies": [
    {
      "name": "@aws-cdk/assert",
<<<<<<< HEAD
      "version": "^1.121.0",
=======
      "version": "1.121.0",
>>>>>>> dc39e65f
      "type": "build"
    },
    {
      "name": "@types/jest",
      "type": "build"
    },
    {
      "name": "@types/js-yaml",
      "type": "build"
    },
    {
      "name": "@types/node",
      "version": "^14.17.0",
      "type": "build"
    },
    {
      "name": "@typescript-eslint/eslint-plugin",
      "type": "build"
    },
    {
      "name": "@typescript-eslint/parser",
      "type": "build"
    },
    {
      "name": "esbuild",
      "type": "build"
    },
    {
      "name": "eslint",
      "type": "build"
    },
    {
      "name": "eslint-import-resolver-node",
      "type": "build"
    },
    {
      "name": "eslint-import-resolver-typescript",
      "type": "build"
    },
    {
      "name": "eslint-plugin-import",
      "type": "build"
    },
    {
      "name": "jest",
      "type": "build"
    },
    {
      "name": "jest-junit",
      "version": "^12",
      "type": "build"
    },
    {
      "name": "jsii",
      "type": "build"
    },
    {
      "name": "jsii-diff",
      "type": "build"
    },
    {
      "name": "jsii-docgen",
      "type": "build"
    },
    {
      "name": "jsii-pacmak",
      "type": "build"
    },
    {
      "name": "json-schema",
      "type": "build"
    },
    {
      "name": "npm-check-updates",
      "version": "^11",
      "type": "build"
    },
    {
      "name": "projen",
      "type": "build"
    },
    {
      "name": "standard-version",
      "version": "^9",
      "type": "build"
    },
    {
<<<<<<< HEAD
      "name": "typescript",
=======
      "name": "ts-jest",
>>>>>>> dc39e65f
      "type": "build"
    },
    {
      "name": "aws-sdk",
      "type": "bundled"
    },
    {
      "name": "js-yaml",
      "type": "bundled"
    },
    {
      "name": "@aws-cdk/aws-autoscaling",
      "version": "^1.121.0",
      "type": "peer"
    },
    {
      "name": "@aws-cdk/aws-ec2",
      "version": "^1.121.0",
      "type": "peer"
    },
    {
      "name": "@aws-cdk/aws-eks",
      "version": "^1.121.0",
      "type": "peer"
    },
    {
      "name": "@aws-cdk/aws-emrcontainers",
      "version": "^1.121.0",
      "type": "peer"
    },
    {
      "name": "aws-sdk",
      "type": "bundled"
    },
    {
      "name": "xmldom",
      "version": "github:xmldom/xmldom#0.7.0",
      "type": "bundled"
    },
    {
      "name": "@aws-cdk/aws-athena",
      "version": "1.121.0",
      "type": "peer"
    },
    {
      "name": "@aws-cdk/aws-events-targets",
      "version": "1.121.0",
      "type": "peer"
    },
    {
      "name": "@aws-cdk/aws-events",
      "version": "1.121.0",
      "type": "peer"
    },
    {
      "name": "@aws-cdk/aws-glue",
      "version": "1.121.0",
      "type": "peer"
    },
    {
      "name": "@aws-cdk/aws-iam",
<<<<<<< HEAD
      "version": "^1.121.0",
=======
      "version": "1.121.0",
      "type": "peer"
    },
    {
      "name": "@aws-cdk/aws-kinesis",
      "version": "1.121.0",
      "type": "peer"
    },
    {
      "name": "@aws-cdk/aws-lambda-python",
      "version": "1.121.0",
>>>>>>> dc39e65f
      "type": "peer"
    },
    {
      "name": "@aws-cdk/aws-lambda",
<<<<<<< HEAD
      "version": "^1.121.0",
=======
      "version": "1.121.0",
>>>>>>> dc39e65f
      "type": "peer"
    },
    {
      "name": "@aws-cdk/aws-logs",
<<<<<<< HEAD
      "version": "^1.121.0",
=======
      "version": "1.121.0",
>>>>>>> dc39e65f
      "type": "peer"
    },
    {
      "name": "@aws-cdk/aws-s3",
<<<<<<< HEAD
      "version": "^1.121.0",
=======
      "version": "1.121.0",
      "type": "peer"
    },
    {
      "name": "@aws-cdk/aws-stepfunctions-tasks",
      "version": "1.121.0",
      "type": "peer"
    },
    {
      "name": "@aws-cdk/aws-stepfunctions",
      "version": "1.121.0",
>>>>>>> dc39e65f
      "type": "peer"
    },
    {
      "name": "@aws-cdk/core",
<<<<<<< HEAD
      "version": "^1.121.0",
=======
      "version": "1.121.0",
>>>>>>> dc39e65f
      "type": "peer"
    },
    {
      "name": "@aws-cdk/custom-resources",
<<<<<<< HEAD
      "version": "^1.121.0",
      "type": "peer"
    },
    {
      "name": "@aws-cdk/lambda-layer-awscli",
      "version": "^1.121.0",
=======
      "version": "1.121.0",
>>>>>>> dc39e65f
      "type": "peer"
    },
    {
      "name": "constructs",
      "version": "^3.2.27",
      "type": "peer"
    },
    {
<<<<<<< HEAD
      "name": "@aws-cdk/aws-autoscaling",
      "version": "^1.121.0",
      "type": "runtime"
    },
    {
      "name": "@aws-cdk/aws-ec2",
      "version": "^1.121.0",
      "type": "runtime"
    },
    {
      "name": "@aws-cdk/aws-eks",
      "version": "^1.121.0",
      "type": "runtime"
    },
    {
      "name": "@aws-cdk/aws-emrcontainers",
      "version": "^1.121.0",
=======
      "name": "@aws-cdk/aws-athena",
      "version": "1.121.0",
      "type": "runtime"
    },
    {
      "name": "@aws-cdk/aws-events-targets",
      "version": "1.121.0",
      "type": "runtime"
    },
    {
      "name": "@aws-cdk/aws-events",
      "version": "1.121.0",
      "type": "runtime"
    },
    {
      "name": "@aws-cdk/aws-glue",
      "version": "1.121.0",
>>>>>>> dc39e65f
      "type": "runtime"
    },
    {
      "name": "@aws-cdk/aws-iam",
<<<<<<< HEAD
      "version": "^1.121.0",
=======
      "version": "1.121.0",
      "type": "runtime"
    },
    {
      "name": "@aws-cdk/aws-kinesis",
      "version": "1.121.0",
      "type": "runtime"
    },
    {
      "name": "@aws-cdk/aws-lambda-python",
      "version": "1.121.0",
>>>>>>> dc39e65f
      "type": "runtime"
    },
    {
      "name": "@aws-cdk/aws-lambda",
<<<<<<< HEAD
      "version": "^1.121.0",
=======
      "version": "1.121.0",
>>>>>>> dc39e65f
      "type": "runtime"
    },
    {
      "name": "@aws-cdk/aws-logs",
<<<<<<< HEAD
      "version": "^1.121.0",
=======
      "version": "1.121.0",
>>>>>>> dc39e65f
      "type": "runtime"
    },
    {
      "name": "@aws-cdk/aws-s3",
<<<<<<< HEAD
      "version": "^1.121.0",
=======
      "version": "1.121.0",
      "type": "runtime"
    },
    {
      "name": "@aws-cdk/aws-stepfunctions-tasks",
      "version": "1.121.0",
      "type": "runtime"
    },
    {
      "name": "@aws-cdk/aws-stepfunctions",
      "version": "1.121.0",
>>>>>>> dc39e65f
      "type": "runtime"
    },
    {
      "name": "@aws-cdk/core",
<<<<<<< HEAD
      "version": "^1.121.0",
=======
      "version": "1.121.0",
>>>>>>> dc39e65f
      "type": "runtime"
    },
    {
      "name": "@aws-cdk/custom-resources",
<<<<<<< HEAD
      "version": "^1.121.0",
      "type": "runtime"
    },
    {
      "name": "@aws-cdk/lambda-layer-awscli",
      "version": "^1.121.0",
=======
      "version": "1.121.0",
>>>>>>> dc39e65f
      "type": "runtime"
    }
  ],
  "//": "~~ Generated by projen. To modify, edit .projenrc.js and run \"npx projen\"."
}<|MERGE_RESOLUTION|>--- conflicted
+++ resolved
@@ -2,11 +2,7 @@
   "dependencies": [
     {
       "name": "@aws-cdk/assert",
-<<<<<<< HEAD
-      "version": "^1.121.0",
-=======
-      "version": "1.121.0",
->>>>>>> dc39e65f
+      "version": "1.124.0",
       "type": "build"
     },
     {
@@ -94,11 +90,11 @@
       "type": "build"
     },
     {
-<<<<<<< HEAD
+      "name": "ts-jest",
+      "type": "build"
+    },
+    {
       "name": "typescript",
-=======
-      "name": "ts-jest",
->>>>>>> dc39e65f
       "type": "build"
     },
     {
@@ -110,27 +106,7 @@
       "type": "bundled"
     },
     {
-      "name": "@aws-cdk/aws-autoscaling",
-      "version": "^1.121.0",
-      "type": "peer"
-    },
-    {
-      "name": "@aws-cdk/aws-ec2",
-      "version": "^1.121.0",
-      "type": "peer"
-    },
-    {
-      "name": "@aws-cdk/aws-eks",
-      "version": "^1.121.0",
-      "type": "peer"
-    },
-    {
-      "name": "@aws-cdk/aws-emrcontainers",
-      "version": "^1.121.0",
-      "type": "peer"
-    },
-    {
-      "name": "aws-sdk",
+      "name": "uuid",
       "type": "bundled"
     },
     {
@@ -140,101 +116,97 @@
     },
     {
       "name": "@aws-cdk/aws-athena",
-      "version": "1.121.0",
+      "version": "1.124.0",
+      "type": "peer"
+    },
+    {
+      "name": "@aws-cdk/aws-autoscaling",
+      "version": "1.124.0",
+      "type": "peer"
+    },
+    {
+      "name": "@aws-cdk/aws-ec2",
+      "version": "1.124.0",
+      "type": "peer"
+    },
+    {
+      "name": "@aws-cdk/aws-eks",
+      "version": "1.124.0",
+      "type": "peer"
+    },
+    {
+      "name": "@aws-cdk/aws-emrcontainers",
+      "version": "1.124.0",
       "type": "peer"
     },
     {
       "name": "@aws-cdk/aws-events-targets",
-      "version": "1.121.0",
+      "version": "1.124.0",
       "type": "peer"
     },
     {
       "name": "@aws-cdk/aws-events",
-      "version": "1.121.0",
+      "version": "1.124.0",
       "type": "peer"
     },
     {
       "name": "@aws-cdk/aws-glue",
-      "version": "1.121.0",
+      "version": "1.124.0",
       "type": "peer"
     },
     {
       "name": "@aws-cdk/aws-iam",
-<<<<<<< HEAD
-      "version": "^1.121.0",
-=======
-      "version": "1.121.0",
+      "version": "1.124.0",
       "type": "peer"
     },
     {
       "name": "@aws-cdk/aws-kinesis",
-      "version": "1.121.0",
+      "version": "1.124.0",
       "type": "peer"
     },
     {
       "name": "@aws-cdk/aws-lambda-python",
-      "version": "1.121.0",
->>>>>>> dc39e65f
+      "version": "1.124.0",
       "type": "peer"
     },
     {
       "name": "@aws-cdk/aws-lambda",
-<<<<<<< HEAD
-      "version": "^1.121.0",
-=======
-      "version": "1.121.0",
->>>>>>> dc39e65f
+      "version": "1.124.0",
       "type": "peer"
     },
     {
       "name": "@aws-cdk/aws-logs",
-<<<<<<< HEAD
-      "version": "^1.121.0",
-=======
-      "version": "1.121.0",
->>>>>>> dc39e65f
+      "version": "1.124.0",
       "type": "peer"
     },
     {
       "name": "@aws-cdk/aws-s3",
-<<<<<<< HEAD
-      "version": "^1.121.0",
-=======
-      "version": "1.121.0",
+      "version": "1.124.0",
       "type": "peer"
     },
     {
       "name": "@aws-cdk/aws-stepfunctions-tasks",
-      "version": "1.121.0",
+      "version": "1.124.0",
       "type": "peer"
     },
     {
       "name": "@aws-cdk/aws-stepfunctions",
-      "version": "1.121.0",
->>>>>>> dc39e65f
+      "version": "1.124.0",
       "type": "peer"
     },
     {
       "name": "@aws-cdk/core",
-<<<<<<< HEAD
-      "version": "^1.121.0",
-=======
-      "version": "1.121.0",
->>>>>>> dc39e65f
+      "version": "1.124.0",
       "type": "peer"
     },
     {
       "name": "@aws-cdk/custom-resources",
-<<<<<<< HEAD
-      "version": "^1.121.0",
+      "version": "1.124.0",
       "type": "peer"
     },
     {
       "name": "@aws-cdk/lambda-layer-awscli",
-      "version": "^1.121.0",
-=======
-      "version": "1.121.0",
->>>>>>> dc39e65f
+      "version": "1.124.0",
       "type": "peer"
     },
     {
@@ -243,122 +215,98 @@
       "type": "peer"
     },
     {
-<<<<<<< HEAD
+      "name": "@aws-cdk/aws-athena",
+      "version": "1.124.0",
+      "type": "runtime"
+    },
+    {
       "name": "@aws-cdk/aws-autoscaling",
-      "version": "^1.121.0",
+      "version": "1.124.0",
       "type": "runtime"
     },
     {
       "name": "@aws-cdk/aws-ec2",
-      "version": "^1.121.0",
+      "version": "1.124.0",
       "type": "runtime"
     },
     {
       "name": "@aws-cdk/aws-eks",
-      "version": "^1.121.0",
+      "version": "1.124.0",
       "type": "runtime"
     },
     {
       "name": "@aws-cdk/aws-emrcontainers",
-      "version": "^1.121.0",
-=======
-      "name": "@aws-cdk/aws-athena",
-      "version": "1.121.0",
+      "version": "1.124.0",
       "type": "runtime"
     },
     {
       "name": "@aws-cdk/aws-events-targets",
-      "version": "1.121.0",
+      "version": "1.124.0",
       "type": "runtime"
     },
     {
       "name": "@aws-cdk/aws-events",
-      "version": "1.121.0",
+      "version": "1.124.0",
       "type": "runtime"
     },
     {
       "name": "@aws-cdk/aws-glue",
-      "version": "1.121.0",
->>>>>>> dc39e65f
+      "version": "1.124.0",
       "type": "runtime"
     },
     {
       "name": "@aws-cdk/aws-iam",
-<<<<<<< HEAD
-      "version": "^1.121.0",
-=======
-      "version": "1.121.0",
+      "version": "1.124.0",
       "type": "runtime"
     },
     {
       "name": "@aws-cdk/aws-kinesis",
-      "version": "1.121.0",
+      "version": "1.124.0",
       "type": "runtime"
     },
     {
       "name": "@aws-cdk/aws-lambda-python",
-      "version": "1.121.0",
->>>>>>> dc39e65f
+      "version": "1.124.0",
       "type": "runtime"
     },
     {
       "name": "@aws-cdk/aws-lambda",
-<<<<<<< HEAD
-      "version": "^1.121.0",
-=======
-      "version": "1.121.0",
->>>>>>> dc39e65f
+      "version": "1.124.0",
       "type": "runtime"
     },
     {
       "name": "@aws-cdk/aws-logs",
-<<<<<<< HEAD
-      "version": "^1.121.0",
-=======
-      "version": "1.121.0",
->>>>>>> dc39e65f
+      "version": "1.124.0",
       "type": "runtime"
     },
     {
       "name": "@aws-cdk/aws-s3",
-<<<<<<< HEAD
-      "version": "^1.121.0",
-=======
-      "version": "1.121.0",
+      "version": "1.124.0",
       "type": "runtime"
     },
     {
       "name": "@aws-cdk/aws-stepfunctions-tasks",
-      "version": "1.121.0",
+      "version": "1.124.0",
       "type": "runtime"
     },
     {
       "name": "@aws-cdk/aws-stepfunctions",
-      "version": "1.121.0",
->>>>>>> dc39e65f
+      "version": "1.124.0",
       "type": "runtime"
     },
     {
       "name": "@aws-cdk/core",
-<<<<<<< HEAD
-      "version": "^1.121.0",
-=======
-      "version": "1.121.0",
->>>>>>> dc39e65f
+      "version": "1.124.0",
       "type": "runtime"
     },
     {
       "name": "@aws-cdk/custom-resources",
-<<<<<<< HEAD
-      "version": "^1.121.0",
+      "version": "1.124.0",
       "type": "runtime"
     },
     {
       "name": "@aws-cdk/lambda-layer-awscli",
-      "version": "^1.121.0",
-=======
-      "version": "1.121.0",
->>>>>>> dc39e65f
+      "version": "1.124.0",
       "type": "runtime"
     }
   ],
