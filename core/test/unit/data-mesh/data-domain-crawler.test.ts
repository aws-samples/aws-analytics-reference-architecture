--- conflicted
+++ resolved
@@ -39,11 +39,7 @@
   });
 
   const template = Template.fromStack(dataDomainCrawlerStack);
-<<<<<<< HEAD
   // console.log(JSON.stringify(template.toJSON(),null, 2));
-=======
-  // console.log(JSON.stringify(template.toJSON(), null, 2));
->>>>>>> e988ac35
 
   test('should provision the proper workflow default policy', () => {
     template.hasResourceProperties('AWS::IAM::Policy',
