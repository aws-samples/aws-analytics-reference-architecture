// Jest Snapshot v1, https://goo.gl/fbAQLP

exports[`dataLakeExporter 1`] = `
Object {
  "Conditions": Object {
    "AwsCdkKinesisEncryptedStreamsUnsupportedRegions": Object {
      "Fn::Or": Array [
        Object {
          "Fn::Equals": Array [
            Object {
              "Ref": "AWS::Region",
            },
            "cn-north-1",
          ],
        },
        Object {
          "Fn::Equals": Array [
            Object {
              "Ref": "AWS::Region",
            },
            "cn-northwest-1",
          ],
        },
      ],
    },
  },
<<<<<<< HEAD
  "Parameters": Object {
    "BootstrapVersion": Object {
      "Default": "/cdk-bootstrap/hnb659fds/version",
      "Description": "Version of the CDK Bootstrap resources in this environment, automatically retrieved from SSM Parameter Store. [cdk:skip]",
      "Type": "AWS::SSM::Parameter::Value<String>",
    },
  },
=======
  "Description": "undefined (uksb-1sljh1bja)",
>>>>>>> b3e1064d
  "Resources": Object {
    "Bucket83908E77": Object {
      "DeletionPolicy": "Retain",
      "Type": "AWS::S3::Bucket",
      "UpdateReplacePolicy": "Retain",
    },
    "testDB74E9B281": Object {
      "Properties": Object {
        "CatalogId": Object {
          "Ref": "AWS::AccountId",
        },
        "DatabaseInput": Object {
          "Name": "test_db",
        },
      },
      "Type": "AWS::Glue::Database",
    },
    "testExporterdataLakeExporter51BD8EA9": Object {
      "DependsOn": Array [
        "testExporterdataLakeExporterRoleDefaultPolicy3EEE6D56",
      ],
      "Properties": Object {
        "DeliveryStreamType": "KinesisStreamAsSource",
        "ExtendedS3DestinationConfiguration": Object {
          "BucketARN": Object {
            "Fn::GetAtt": Array [
              "Bucket83908E77",
              "Arn",
            ],
          },
          "BufferingHints": Object {
            "IntervalInSeconds": 900,
            "SizeInMBs": 128,
          },
          "CloudWatchLoggingOptions": Object {
            "LogGroupName": Object {
              "Ref": "testExporterdataLakeExporterLogGroup610F71C7",
            },
            "LogStreamName": Object {
              "Ref": "testExporterdataLakeExporterLogStreamF2BE8809",
            },
          },
          "CompressionFormat": "UNCOMPRESSED",
          "DataFormatConversionConfiguration": Object {
            "Enabled": true,
            "InputFormatConfiguration": Object {
              "Deserializer": Object {
                "OpenXJsonSerDe": Object {},
              },
            },
            "OutputFormatConfiguration": Object {
              "Serializer": Object {
                "ParquetSerDe": Object {},
              },
            },
            "SchemaConfiguration": Object {
              "CatalogId": Object {
                "Ref": "AWS::AccountId",
              },
              "DatabaseName": Object {
                "Ref": "testDB74E9B281",
              },
              "Region": Object {
                "Ref": "AWS::Region",
              },
              "RoleARN": Object {
                "Fn::GetAtt": Array [
                  "testExporterdataLakeExporterRole1BEE617B",
                  "Arn",
                ],
              },
              "TableName": Object {
                "Ref": "testTable12C06BD8",
              },
            },
          },
          "ErrorOutputPrefix": "test-error",
          "Prefix": "test",
          "RoleARN": Object {
            "Fn::GetAtt": Array [
              "testExporterdataLakeExporterRole1BEE617B",
              "Arn",
            ],
          },
          "S3BackupMode": "Disabled",
        },
        "KinesisStreamSourceConfiguration": Object {
          "KinesisStreamARN": Object {
            "Fn::GetAtt": Array [
              "testStream8BCA7523",
              "Arn",
            ],
          },
          "RoleARN": Object {
            "Fn::GetAtt": Array [
              "testExporterdataLakeExporterRole1BEE617B",
              "Arn",
            ],
          },
        },
      },
      "Type": "AWS::KinesisFirehose::DeliveryStream",
    },
    "testExporterdataLakeExporterLogGroup610F71C7": Object {
      "DeletionPolicy": "Delete",
      "Properties": Object {
        "LogGroupName": "/aws/data-lake-exporter/",
        "RetentionInDays": 7,
      },
      "Type": "AWS::Logs::LogGroup",
      "UpdateReplacePolicy": "Delete",
    },
    "testExporterdataLakeExporterLogStreamF2BE8809": Object {
      "DeletionPolicy": "Delete",
      "Properties": Object {
        "LogGroupName": Object {
          "Ref": "testExporterdataLakeExporterLogGroup610F71C7",
        },
        "LogStreamName": "firehose-stream",
      },
      "Type": "AWS::Logs::LogStream",
      "UpdateReplacePolicy": "Delete",
    },
    "testExporterdataLakeExporterRole1BEE617B": Object {
      "DependsOn": Array [
        "testExportermanagedPolicyKinesisFirehoseE66FDFBA",
      ],
      "Properties": Object {
        "AssumeRolePolicyDocument": Object {
          "Statement": Array [
            Object {
              "Action": "sts:AssumeRole",
              "Effect": "Allow",
              "Principal": Object {
                "Service": "firehose.amazonaws.com",
              },
            },
          ],
          "Version": "2012-10-17",
        },
        "ManagedPolicyArns": Array [
          Object {
            "Ref": "testExportermanagedPolicyKinesisFirehoseE66FDFBA",
          },
        ],
      },
      "Type": "AWS::IAM::Role",
    },
    "testExporterdataLakeExporterRoleDefaultPolicy3EEE6D56": Object {
      "DependsOn": Array [
        "testExportermanagedPolicyKinesisFirehoseE66FDFBA",
      ],
      "Properties": Object {
        "PolicyDocument": Object {
          "Statement": Array [
            Object {
              "Action": Array [
                "s3:DeleteObject*",
                "s3:PutObject",
                "s3:PutObjectLegalHold",
                "s3:PutObjectRetention",
                "s3:PutObjectTagging",
                "s3:PutObjectVersionTagging",
                "s3:Abort*",
              ],
              "Effect": "Allow",
              "Resource": Array [
                Object {
                  "Fn::GetAtt": Array [
                    "Bucket83908E77",
                    "Arn",
                  ],
                },
                Object {
                  "Fn::Join": Array [
                    "",
                    Array [
                      Object {
                        "Fn::GetAtt": Array [
                          "Bucket83908E77",
                          "Arn",
                        ],
                      },
                      "/*",
                    ],
                  ],
                },
              ],
            },
            Object {
              "Action": Array [
                "kinesis:DescribeStreamSummary",
                "kinesis:GetRecords",
                "kinesis:GetShardIterator",
                "kinesis:ListShards",
                "kinesis:SubscribeToShard",
                "kinesis:DescribeStream",
                "kinesis:ListStreams",
              ],
              "Effect": "Allow",
              "Resource": Object {
                "Fn::GetAtt": Array [
                  "testStream8BCA7523",
                  "Arn",
                ],
              },
            },
            Object {
              "Action": Array [
                "glue:BatchGetPartition",
                "glue:GetPartition",
                "glue:GetPartitions",
                "glue:GetTable",
                "glue:GetTables",
                "glue:GetTableVersion",
                "glue:GetTableVersions",
              ],
              "Effect": "Allow",
              "Resource": Object {
                "Fn::Join": Array [
                  "",
                  Array [
                    "arn:",
                    Object {
                      "Ref": "AWS::Partition",
                    },
                    ":glue:",
                    Object {
                      "Ref": "AWS::Region",
                    },
                    ":",
                    Object {
                      "Ref": "AWS::AccountId",
                    },
                    ":table/",
                    Object {
                      "Ref": "testDB74E9B281",
                    },
                    "/",
                    Object {
                      "Ref": "testTable12C06BD8",
                    },
                  ],
                ],
              },
            },
            Object {
              "Action": Array [
                "s3:GetObject*",
                "s3:GetBucket*",
                "s3:List*",
              ],
              "Effect": "Allow",
              "Resource": Array [
                Object {
                  "Fn::GetAtt": Array [
                    "testTableBucket030117E6",
                    "Arn",
                  ],
                },
                Object {
                  "Fn::Join": Array [
                    "",
                    Array [
                      Object {
                        "Fn::GetAtt": Array [
                          "testTableBucket030117E6",
                          "Arn",
                        ],
                      },
                      "/*",
                    ],
                  ],
                },
              ],
            },
            Object {
              "Action": "glue:GetTableVersions",
              "Effect": "Allow",
              "Resource": Array [
                Object {
                  "Fn::Join": Array [
                    "",
                    Array [
                      "arn:",
                      Object {
                        "Ref": "AWS::Partition",
                      },
                      ":glue:",
                      Object {
                        "Ref": "AWS::Region",
                      },
                      ":",
                      Object {
                        "Ref": "AWS::AccountId",
                      },
                      ":table/",
                      Object {
                        "Ref": "testDB74E9B281",
                      },
                      "/",
                      Object {
                        "Ref": "testTable12C06BD8",
                      },
                    ],
                  ],
                },
                Object {
                  "Fn::Join": Array [
                    "",
                    Array [
                      "arn:",
                      Object {
                        "Ref": "AWS::Partition",
                      },
                      ":glue:",
                      Object {
                        "Ref": "AWS::Region",
                      },
                      ":",
                      Object {
                        "Ref": "AWS::AccountId",
                      },
                      ":catalog",
                    ],
                  ],
                },
                Object {
                  "Fn::Join": Array [
                    "",
                    Array [
                      "arn:",
                      Object {
                        "Ref": "AWS::Partition",
                      },
                      ":glue:",
                      Object {
                        "Ref": "AWS::Region",
                      },
                      ":",
                      Object {
                        "Ref": "AWS::AccountId",
                      },
                      ":database/",
                      Object {
                        "Ref": "testDB74E9B281",
                      },
                    ],
                  ],
                },
              ],
            },
          ],
          "Version": "2012-10-17",
        },
        "PolicyName": "testExporterdataLakeExporterRoleDefaultPolicy3EEE6D56",
        "Roles": Array [
          Object {
            "Ref": "testExporterdataLakeExporterRole1BEE617B",
          },
        ],
      },
      "Type": "AWS::IAM::Policy",
    },
    "testExportermanagedPolicyKinesisFirehoseE66FDFBA": Object {
      "Properties": Object {
        "Description": "",
        "Path": "/",
        "PolicyDocument": Object {
          "Statement": Array [
            Object {
              "Action": "logs:PutLogEvents",
              "Effect": "Allow",
              "Resource": Object {
                "Fn::Join": Array [
                  "",
                  Array [
                    Object {
                      "Fn::GetAtt": Array [
                        "testExporterdataLakeExporterLogGroup610F71C7",
                        "Arn",
                      ],
                    },
                    ":log-stream:",
                    Object {
                      "Ref": "testExporterdataLakeExporterLogStreamF2BE8809",
                    },
                  ],
                ],
              },
            },
          ],
          "Version": "2012-10-17",
        },
      },
      "Type": "AWS::IAM::ManagedPolicy",
    },
    "testStream8BCA7523": Object {
      "Properties": Object {
        "RetentionPeriodHours": 24,
        "ShardCount": 1,
        "StreamEncryption": Object {
          "Fn::If": Array [
            "AwsCdkKinesisEncryptedStreamsUnsupportedRegions",
            Object {
              "Ref": "AWS::NoValue",
            },
            Object {
              "EncryptionType": "KMS",
              "KeyId": "alias/aws/kinesis",
            },
          ],
        },
        "StreamModeDetails": Object {
          "StreamMode": "PROVISIONED",
        },
      },
      "Type": "AWS::Kinesis::Stream",
    },
    "testTable12C06BD8": Object {
      "Properties": Object {
        "CatalogId": Object {
          "Ref": "AWS::AccountId",
        },
        "DatabaseName": Object {
          "Ref": "testDB74E9B281",
        },
        "TableInput": Object {
          "Description": "test_table generated by CDK",
          "Name": "test_table",
          "Parameters": Object {
            "classification": "json",
            "has_encrypted_data": false,
          },
          "StorageDescriptor": Object {
            "Columns": Array [
              Object {
                "Name": "a",
                "Type": "STRING",
              },
            ],
            "Compressed": false,
            "InputFormat": "org.apache.hadoop.mapred.TextInputFormat",
            "Location": Object {
              "Fn::Join": Array [
                "",
                Array [
                  "s3://",
                  Object {
                    "Ref": "testTableBucket030117E6",
                  },
                  "/",
                ],
              ],
            },
            "OutputFormat": "org.apache.hadoop.hive.ql.io.HiveIgnoreKeyTextOutputFormat",
            "SerdeInfo": Object {
              "SerializationLibrary": "org.openx.data.jsonserde.JsonSerDe",
            },
            "StoredAsSubDirectories": false,
          },
          "TableType": "EXTERNAL_TABLE",
        },
      },
      "Type": "AWS::Glue::Table",
    },
    "testTableBucket030117E6": Object {
      "DeletionPolicy": "Retain",
      "Type": "AWS::S3::Bucket",
      "UpdateReplacePolicy": "Retain",
    },
  },
  "Rules": Object {
    "CheckBootstrapVersion": Object {
      "Assertions": Array [
        Object {
          "Assert": Object {
            "Fn::Not": Array [
              Object {
                "Fn::Contains": Array [
                  Array [
                    "1",
                    "2",
                    "3",
                    "4",
                    "5",
                  ],
                  Object {
                    "Ref": "BootstrapVersion",
                  },
                ],
              },
            ],
          },
          "AssertDescription": "CDK bootstrap stack version 6 required. Please run 'cdk bootstrap' with a recent version of the CDK CLI.",
        },
      ],
    },
  },
}
`;<|MERGE_RESOLUTION|>--- conflicted
+++ resolved
@@ -24,7 +24,7 @@
       ],
     },
   },
-<<<<<<< HEAD
+  "Description": "undefined (uksb-1sljh1bja)",
   "Parameters": Object {
     "BootstrapVersion": Object {
       "Default": "/cdk-bootstrap/hnb659fds/version",
@@ -32,9 +32,6 @@
       "Type": "AWS::SSM::Parameter::Value<String>",
     },
   },
-=======
-  "Description": "undefined (uksb-1sljh1bja)",
->>>>>>> b3e1064d
   "Resources": Object {
     "Bucket83908E77": Object {
       "DeletionPolicy": "Retain",
