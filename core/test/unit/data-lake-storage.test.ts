// Copyright Amazon.com, Inc. or its affiliates. All Rights Reserved.
// SPDX-License-Identifier: MIT-0

/**
 * Tests data lake storage
 *
 * @group unit/datalake/datalakestorage
 */

import { Stack } from '@aws-cdk/core';
import { DataLakeStorage } from '../../src/data-lake-storage';
import '@aws-cdk/assert/jest';
import { Match, Template } from '@aws-cdk/assertions';

describe('DataLakeStorage', () => {


  const dataLakeStorageStack = new Stack();

  // Instantiate DataLakeStorage Construct with custom Props
<<<<<<< HEAD
  const test = new DataLakeStorage(dataLakeStorageStack, 'DataLakeStorageTest', {
    rawInfrequentAccessDelay: 1,
    rawArchiveDelay: 2,
    cleanInfrequentAccessDelay: 1,
    cleanArchiveDelay: 2,
    transformInfrequentAccessDelay: 1,
    transformArchiveDelay: 2,
=======
  new DataLakeStorage(dataLakeStorageStack, 'DataLakeStorageTest', {
    rawInfrequentAccessDelay: 90,
    rawArchiveDelay: 180,
    cleanInfrequentAccessDelay: 180,
    cleanArchiveDelay: 360,
    transformInfrequentAccessDelay: 180,
    transformArchiveDelay: 360,
>>>>>>> e097c08d
  });

  const template = Template.fromStack(dataLakeStorageStack);
  
  // Raw, Clean, Transform and AccessLog buckets
  test('DataLakeStorage should provision 4 buckets', () => {
    template.resourceCountIs('AWS::S3::Bucket', 4);
  });

  test('DataLakeStorage should create the proper raw bucket', () => {
    template.hasResourceProperties('AWS::S3::Bucket', 
      Match.objectLike({
        BucketName: {
          'Fn::Join': [
            '',
            [
              'raw-',
              {
                Ref: 'AWS::AccountId',
              },
              '-',
              {
                Ref: 'AWS::Region',
              },
            ],
          ],
        },
        BucketEncryption: {
          ServerSideEncryptionConfiguration: [
            {
<<<<<<< HEAD
              BucketKeyEnabled: true,
              ServerSideEncryptionByDefault: {
                SSEAlgorithm: 'aws:kms',
                KMSMasterKeyID: Match.anyValue(),
              },
=======
              StorageClass: 'STANDARD_IA',
              TransitionInDays: 90,
>>>>>>> e097c08d
            },
          ],
        },
        LifecycleConfiguration: {
          Rules: [
            {
<<<<<<< HEAD
              Status: 'Enabled',
              Transitions: [
                {
                  StorageClass: 'STANDARD_IA',
                  TransitionInDays: 1,
                },
                {
                  StorageClass: 'GLACIER',
                  TransitionInDays: 2,
                },
              ],
=======
              StorageClass: 'GLACIER',
              TransitionInDays: 180,
>>>>>>> e097c08d
            },
          ],
        },
        PublicAccessBlockConfiguration: {
          BlockPublicAcls: true,
          BlockPublicPolicy: true,
          IgnorePublicAcls: true,
          RestrictPublicBuckets: true,
        },
        LoggingConfiguration: {
          DestinationBucketName: Match.anyValue(),
          LogFilePrefix: 'raw-bucket',
        }
      })
    )
  });

  test('DataLakeStorage should create the proper clean bucket', () => {
    template.hasResourceProperties('AWS::S3::Bucket', 
      Match.objectLike({
        BucketName: {
          'Fn::Join': [
            '',
            [
              'clean-',
              {
                Ref: 'AWS::AccountId',
              },
              '-',
              {
                Ref: 'AWS::Region',
              },
            ],
          ],
        },
        BucketEncryption: {
          ServerSideEncryptionConfiguration: [
            {
<<<<<<< HEAD
              BucketKeyEnabled: true,
              ServerSideEncryptionByDefault: {
                SSEAlgorithm: 'aws:kms',
                KMSMasterKeyID: Match.anyValue(),
              },
=======
              StorageClass: 'STANDARD_IA',
              TransitionInDays: 180,
>>>>>>> e097c08d
            },
          ],
        },
        LifecycleConfiguration: {
          Rules: [
            {
<<<<<<< HEAD
              Status: 'Enabled',
              Transitions: [
                {
                  StorageClass: 'STANDARD_IA',
                  TransitionInDays: 1,
                },
                {
                  StorageClass: 'GLACIER',
                  TransitionInDays: 2,
                },
              ],
=======
              StorageClass: 'GLACIER',
              TransitionInDays: 360,
>>>>>>> e097c08d
            },
          ],
        },
        PublicAccessBlockConfiguration: {
          BlockPublicAcls: true,
          BlockPublicPolicy: true,
          IgnorePublicAcls: true,
          RestrictPublicBuckets: true,
        },
        LoggingConfiguration: {
          DestinationBucketName: Match.anyValue(),
          LogFilePrefix: 'clean-bucket',
        }
      })
    )
  });

  test('DataLakeStorage should create the proper transform bucket', () => {
    template.hasResourceProperties('AWS::S3::Bucket', 
      Match.objectLike({
        BucketName: {
          'Fn::Join': [
            '',
            [
              'transform-',
              {
                Ref: 'AWS::AccountId',
              },
              '-',
              {
                Ref: 'AWS::Region',
              },
            ],
          ],
        },
        BucketEncryption: {
          ServerSideEncryptionConfiguration: [
            {
<<<<<<< HEAD
              BucketKeyEnabled: true,
              ServerSideEncryptionByDefault: {
                SSEAlgorithm: 'aws:kms',
                KMSMasterKeyID: Match.anyValue(),
              },
=======
              StorageClass: 'STANDARD_IA',
              TransitionInDays: 180,
>>>>>>> e097c08d
            },
          ],
        },
        LifecycleConfiguration: {
          Rules: [
            {
<<<<<<< HEAD
              Status: 'Enabled',
              Transitions: [
                {
                  StorageClass: 'STANDARD_IA',
                  TransitionInDays: 1,
                },
                {
                  StorageClass: 'GLACIER',
                  TransitionInDays: 2,
                },
              ],
=======
              StorageClass: 'GLACIER',
              TransitionInDays: 360,
>>>>>>> e097c08d
            },
          ],
        },
        PublicAccessBlockConfiguration: {
          BlockPublicAcls: true,
          BlockPublicPolicy: true,
          IgnorePublicAcls: true,
          RestrictPublicBuckets: true,
        },
        LoggingConfiguration: {
          DestinationBucketName: Match.anyValue(),
          LogFilePrefix: 'transform-bucket',
        }
      })
    )
  });
})<|MERGE_RESOLUTION|>--- conflicted
+++ resolved
@@ -18,15 +18,6 @@
   const dataLakeStorageStack = new Stack();
 
   // Instantiate DataLakeStorage Construct with custom Props
-<<<<<<< HEAD
-  const test = new DataLakeStorage(dataLakeStorageStack, 'DataLakeStorageTest', {
-    rawInfrequentAccessDelay: 1,
-    rawArchiveDelay: 2,
-    cleanInfrequentAccessDelay: 1,
-    cleanArchiveDelay: 2,
-    transformInfrequentAccessDelay: 1,
-    transformArchiveDelay: 2,
-=======
   new DataLakeStorage(dataLakeStorageStack, 'DataLakeStorageTest', {
     rawInfrequentAccessDelay: 90,
     rawArchiveDelay: 180,
@@ -34,7 +25,6 @@
     cleanArchiveDelay: 360,
     transformInfrequentAccessDelay: 180,
     transformArchiveDelay: 360,
->>>>>>> e097c08d
   });
 
   const template = Template.fromStack(dataLakeStorageStack);
@@ -65,38 +55,28 @@
         BucketEncryption: {
           ServerSideEncryptionConfiguration: [
             {
-<<<<<<< HEAD
               BucketKeyEnabled: true,
               ServerSideEncryptionByDefault: {
                 SSEAlgorithm: 'aws:kms',
                 KMSMasterKeyID: Match.anyValue(),
               },
-=======
-              StorageClass: 'STANDARD_IA',
-              TransitionInDays: 90,
->>>>>>> e097c08d
             },
           ],
         },
         LifecycleConfiguration: {
           Rules: [
             {
-<<<<<<< HEAD
               Status: 'Enabled',
               Transitions: [
                 {
                   StorageClass: 'STANDARD_IA',
-                  TransitionInDays: 1,
+                  TransitionInDays: 90,
                 },
                 {
                   StorageClass: 'GLACIER',
-                  TransitionInDays: 2,
+                  TransitionInDays: 180,
                 },
               ],
-=======
-              StorageClass: 'GLACIER',
-              TransitionInDays: 180,
->>>>>>> e097c08d
             },
           ],
         },
@@ -135,38 +115,28 @@
         BucketEncryption: {
           ServerSideEncryptionConfiguration: [
             {
-<<<<<<< HEAD
               BucketKeyEnabled: true,
               ServerSideEncryptionByDefault: {
                 SSEAlgorithm: 'aws:kms',
                 KMSMasterKeyID: Match.anyValue(),
               },
-=======
-              StorageClass: 'STANDARD_IA',
-              TransitionInDays: 180,
->>>>>>> e097c08d
             },
           ],
         },
         LifecycleConfiguration: {
           Rules: [
             {
-<<<<<<< HEAD
               Status: 'Enabled',
               Transitions: [
                 {
                   StorageClass: 'STANDARD_IA',
-                  TransitionInDays: 1,
+                  TransitionInDays: 180,
                 },
                 {
                   StorageClass: 'GLACIER',
-                  TransitionInDays: 2,
+                  TransitionInDays: 360,
                 },
               ],
-=======
-              StorageClass: 'GLACIER',
-              TransitionInDays: 360,
->>>>>>> e097c08d
             },
           ],
         },
@@ -205,38 +175,28 @@
         BucketEncryption: {
           ServerSideEncryptionConfiguration: [
             {
-<<<<<<< HEAD
               BucketKeyEnabled: true,
               ServerSideEncryptionByDefault: {
                 SSEAlgorithm: 'aws:kms',
                 KMSMasterKeyID: Match.anyValue(),
               },
-=======
-              StorageClass: 'STANDARD_IA',
-              TransitionInDays: 180,
->>>>>>> e097c08d
             },
           ],
         },
         LifecycleConfiguration: {
           Rules: [
             {
-<<<<<<< HEAD
               Status: 'Enabled',
               Transitions: [
                 {
                   StorageClass: 'STANDARD_IA',
-                  TransitionInDays: 1,
+                  TransitionInDays: 180,
                 },
                 {
                   StorageClass: 'GLACIER',
-                  TransitionInDays: 2,
+                  TransitionInDays: 360,
                 },
               ],
-=======
-              StorageClass: 'GLACIER',
-              TransitionInDays: 360,
->>>>>>> e097c08d
             },
           ],
         },
