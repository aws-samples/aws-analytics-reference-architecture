--- conflicted
+++ resolved
@@ -7,16 +7,10 @@
  * @group unit/notebook-data-platform
  */
 
-<<<<<<< HEAD
-import * as assertCDK from '@aws-cdk/assert';
-import { ManagedPolicy, PolicyDocument, PolicyStatement } from '@aws-cdk/aws-iam';
-import { Stack } from '@aws-cdk/core';
-=======
 //TODO REDO this unit test to support the new way of deploying notebooks with nested stacks
 
 import { ManagedPolicy, PolicyDocument, PolicyStatement } from 'aws-cdk-lib/aws-iam';
 import { Stack } from 'aws-cdk-lib';
->>>>>>> 8deb3af2
 import { EmrEksCluster, StudioAuthMode, NotebookPlatform, NotebookUserOptions } from '../../../src';
 import { Template, Match } from 'aws-cdk-lib/assertions';
 
