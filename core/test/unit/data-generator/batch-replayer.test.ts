// Copyright Amazon.com, Inc. or its affiliates. All Rights Reserved.
// SPDX-License-Identifier: MIT-0

/**
 * Test BatchReplayer
 *
 * @group unit/other/data-generator/batch replayer
 */

import { Stack } from "@aws-cdk/core";

import { BatchReplayer } from "../../../src/data-generator/batch-replayer";
import { PreparedDataset } from "../../../src/datasets";
import "@aws-cdk/assert/jest";
import { Template } from "@aws-cdk/assertions";

let testStack: Stack;
let batchReplayer: BatchReplayer;
let template: Template;

beforeEach(() => {
  testStack = new Stack();
  batchReplayer = new BatchReplayer(testStack, "TestBatchReplayer", {
    dataset: PreparedDataset.RETAIL_1_GB_WEB_SALE,
    frequency: 120,
    s3LocationSink: {
      bucketName: 'test',
      objectKey: 'test',
    },
  });
  template = Template.fromStack(testStack);
});

test("BatchReplayer should use given frequency", () => {
  expect(batchReplayer.frequency).toBe(120);
});

test("BatchReplayer should use default frequency", () => {
  const batchReplayerWithNoFreqProp = new BatchReplayer(testStack, "TestBatchReplayerWithNoFreqProp", {
<<<<<<< HEAD
    dataset: PartitionedDataset.RETAIL_1GB_WEB_SALE,
    s3LocationSink: {
      bucketName: 'test',
      objectKey: 'test',
    },
=======
    dataset: PreparedDataset.RETAIL_1_GB_WEB_SALE,
    sinkBucket: testSinkBucket,
>>>>>>> f826ac7f
  });
  expect(batchReplayerWithNoFreqProp.frequency).toBe(60);
});

test("BatchReplayer should use given max output file size", () => {
  const batchReplayerWithFilesizeProp = new BatchReplayer(testStack, "TestBatchReplayerWithNoFreqProp", {
<<<<<<< HEAD
    dataset: PartitionedDataset.RETAIL_1GB_WEB_SALE,
    s3LocationSink: {
      bucketName: 'test',
      objectKey: 'test',
    },    outputFileMaxSizeInBytes: 20480,
=======
    dataset: PreparedDataset.RETAIL_1_GB_WEB_SALE,
    sinkBucket: testSinkBucket,
    outputFileMaxSizeInBytes: 20480,
>>>>>>> f826ac7f
  });
  expect(batchReplayerWithFilesizeProp.outputFileMaxSizeInBytes).toBe(20480);
});

test("BatchReplayer should use default max output file size 100MB", () => {
  const batchReplayerWithNoFilesizeProp = new BatchReplayer(testStack, "TestBatchReplayerWithNoFreqProp", {
<<<<<<< HEAD
    dataset: PartitionedDataset.RETAIL_1GB_WEB_SALE,
    s3LocationSink: {
      bucketName: 'test',
      objectKey: 'test',
    },
=======
    dataset: PreparedDataset.RETAIL_1_GB_WEB_SALE,
    sinkBucket: testSinkBucket,
>>>>>>> f826ac7f
  });
  expect(batchReplayerWithNoFilesizeProp.outputFileMaxSizeInBytes).toBe(100 * 1024 * 1024);
});

test("BatchReplayer should create 2 lambda functions from Dockerfile with 15 mins timeout", () => {
  template.hasResourceProperties("AWS::Lambda::Function", {
    //"PackageType": "Image",
    "Timeout": 900
  })
});

test("BatchReplayer should create a step function", () => {
  template.resourceCountIs("AWS::StepFunctions::StateMachine", 1);
});

<|MERGE_RESOLUTION|>--- conflicted
+++ resolved
@@ -37,49 +37,33 @@
 
 test("BatchReplayer should use default frequency", () => {
   const batchReplayerWithNoFreqProp = new BatchReplayer(testStack, "TestBatchReplayerWithNoFreqProp", {
-<<<<<<< HEAD
-    dataset: PartitionedDataset.RETAIL_1GB_WEB_SALE,
+    dataset: PreparedDataset.RETAIL_1_GB_WEB_SALE,
     s3LocationSink: {
       bucketName: 'test',
       objectKey: 'test',
     },
-=======
-    dataset: PreparedDataset.RETAIL_1_GB_WEB_SALE,
-    sinkBucket: testSinkBucket,
->>>>>>> f826ac7f
   });
   expect(batchReplayerWithNoFreqProp.frequency).toBe(60);
 });
 
 test("BatchReplayer should use given max output file size", () => {
   const batchReplayerWithFilesizeProp = new BatchReplayer(testStack, "TestBatchReplayerWithNoFreqProp", {
-<<<<<<< HEAD
-    dataset: PartitionedDataset.RETAIL_1GB_WEB_SALE,
+    dataset: PreparedDataset.RETAIL_1_GB_WEB_SALE,
     s3LocationSink: {
       bucketName: 'test',
       objectKey: 'test',
     },    outputFileMaxSizeInBytes: 20480,
-=======
-    dataset: PreparedDataset.RETAIL_1_GB_WEB_SALE,
-    sinkBucket: testSinkBucket,
-    outputFileMaxSizeInBytes: 20480,
->>>>>>> f826ac7f
   });
   expect(batchReplayerWithFilesizeProp.outputFileMaxSizeInBytes).toBe(20480);
 });
 
 test("BatchReplayer should use default max output file size 100MB", () => {
   const batchReplayerWithNoFilesizeProp = new BatchReplayer(testStack, "TestBatchReplayerWithNoFreqProp", {
-<<<<<<< HEAD
-    dataset: PartitionedDataset.RETAIL_1GB_WEB_SALE,
+    dataset: PreparedDataset.RETAIL_1_GB_WEB_SALE,
     s3LocationSink: {
       bucketName: 'test',
       objectKey: 'test',
     },
-=======
-    dataset: PreparedDataset.RETAIL_1_GB_WEB_SALE,
-    sinkBucket: testSinkBucket,
->>>>>>> f826ac7f
   });
   expect(batchReplayerWithNoFilesizeProp.outputFileMaxSizeInBytes).toBe(100 * 1024 * 1024);
 });
