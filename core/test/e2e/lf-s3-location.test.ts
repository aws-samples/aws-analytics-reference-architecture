// Copyright Amazon.com, Inc. or its affiliates. All Rights Reserved.
// SPDX-License-Identifier: MIT-0

/**
* Tests LakeformationS3Location
*
* @group integ/lakeformation/s3-location
*/

import { Key } from 'aws-cdk-lib/aws-kms';
import { Bucket } from 'aws-cdk-lib/aws-s3';
import * as cdk from 'aws-cdk-lib';
import { deployStack, destroyStack } from './utils';
import { LakeformationS3Location } from '../../src/lf-s3-location';

jest.setTimeout(100000);
// GIVEN
const integTestApp = new cdk.App();
const stack = new cdk.Stack(integTestApp, 'LakeformationS3LocationE2eTest');

const myKey = new Key(stack, 'MyKey', {
  removalPolicy: cdk.RemovalPolicy.DESTROY,
});
const myBucket = new Bucket(stack, 'MyBucket', {
  encryptionKey: myKey,
  removalPolicy: cdk.RemovalPolicy.DESTROY,
  autoDeleteObjects: true,
});

const s3Location = new LakeformationS3Location(stack, 'S3Location', {
  s3Bucket: myBucket,
  s3ObjectKey: 'test',
});

new cdk.CfnOutput(stack, 'BucketPolicy', {
  value: s3Location.dataAccessRole.assumeRolePolicy?
    s3Location.dataAccessRole.assumeRolePolicy.statementCount.toString() : '0',
  exportName: 'role',
});

new cdk.CfnOutput(stack, 'KeyPolicy', {
  value: myKey.keyId,
  exportName: 's3LocationKeyId',
});

describe('deploy succeed', () => {
  it('can be deploy succcessfully', async () => {
    // GIVEN
<<<<<<< HEAD
    const deployResult = await deployStack(integTestApp, stack);
    
=======
    const stackArtifact = integTestApp.synth().getStackByName(stack.stackName);

    const sdkProvider = await SdkProvider.withAwsCliCompatibleDefaults({
      profile: process.env.AWS_PROFILE,
    });
    const cloudFormation = new CloudFormationDeployments({ sdkProvider });

    // WHEN
    const deployResult = await cloudFormation.deployStack({
      stack: stackArtifact,
    });

>>>>>>> 91ade36f
    // THEN
    expect(deployResult.outputs.BucketPolicy).toContain('1');
  }, 9000000);
});

afterAll(async () => {
<<<<<<< HEAD
  await destroyStack(integTestApp, stack);
=======
  const stackArtifact = integTestApp.synth().getStackByName(stack.stackName);

  const sdkProvider = await SdkProvider.withAwsCliCompatibleDefaults({
    profile: process.env.AWS_PROFILE,
  });

  const cloudFormation = new CloudFormationDeployments({ sdkProvider });

  await cloudFormation.destroyStack({
    stack: stackArtifact,
  });
>>>>>>> 91ade36f
});<|MERGE_RESOLUTION|>--- conflicted
+++ resolved
@@ -46,42 +46,13 @@
 describe('deploy succeed', () => {
   it('can be deploy succcessfully', async () => {
     // GIVEN
-<<<<<<< HEAD
     const deployResult = await deployStack(integTestApp, stack);
     
-=======
-    const stackArtifact = integTestApp.synth().getStackByName(stack.stackName);
-
-    const sdkProvider = await SdkProvider.withAwsCliCompatibleDefaults({
-      profile: process.env.AWS_PROFILE,
-    });
-    const cloudFormation = new CloudFormationDeployments({ sdkProvider });
-
-    // WHEN
-    const deployResult = await cloudFormation.deployStack({
-      stack: stackArtifact,
-    });
-
->>>>>>> 91ade36f
     // THEN
     expect(deployResult.outputs.BucketPolicy).toContain('1');
   }, 9000000);
 });
 
 afterAll(async () => {
-<<<<<<< HEAD
   await destroyStack(integTestApp, stack);
-=======
-  const stackArtifact = integTestApp.synth().getStackByName(stack.stackName);
-
-  const sdkProvider = await SdkProvider.withAwsCliCompatibleDefaults({
-    profile: process.env.AWS_PROFILE,
-  });
-
-  const cloudFormation = new CloudFormationDeployments({ sdkProvider });
-
-  await cloudFormation.destroyStack({
-    stack: stackArtifact,
-  });
->>>>>>> 91ade36f
 });