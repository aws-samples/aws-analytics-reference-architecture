--- conflicted
+++ resolved
@@ -38,7 +38,7 @@
  * make it looks like just being generated. Then write the output to the `sinkBucket`
  */
 export class BatchReplayer extends Construct {
-  
+
   /**
    * Dataset used for replay
    */
@@ -49,12 +49,12 @@
    * for every given frequency and replay the data in that period
    */
   public readonly frequency: number;
-  
+
   /**
    * Sink bucket where the batch replayer will put data in
    */
   public readonly s3LocationSink: Location;
-  
+
   /**
    * Maximum file size for each output file. If the output batch file is,
    * larger than that, it will be splitted into multiple files that fit this size.
@@ -62,10 +62,10 @@
    * Default to 100MB (max value)
    */
   public readonly outputFileMaxSizeInBytes?: number;
-  
+
   constructor(scope: Construct, id: string, props: BatchReplayerProps) {
     super(scope, id);
-    
+
     this.dataset = props.dataset;
     this.frequency = props.frequency || 60;
     this.s3LocationSink = props.s3LocationSink;
@@ -105,7 +105,7 @@
       lambdaLayers: [dataWranglerLayer],
       lambdaPolicyStatements: findFilePathsFnPolicy,
     });
-    
+
     const findFilePathsFnTask = new LambdaInvoke(this, 'FindFilePathFnTask', {
       lambdaFunction: findFilePathsFn,
       payload: TaskInput.fromObject({
@@ -137,12 +137,8 @@
      * Rewrite data
      */
     const writeInBatchFn = new PreBundledFunction(this, 'WriteInBatch', {
-<<<<<<< HEAD
       name: 'WriteInBatchFn',
       memorySize: 1024 * 5,
-=======
-      memorySize: 3008,
->>>>>>> 9312675c
       codePath: 'data-generator/resources/lambdas/write-in-batch',
       runtime: Runtime.PYTHON_3_8,
       handler: 'write-in-batch.handler',
@@ -155,19 +151,19 @@
     const sinkBucket = Bucket.fromBucketName(this, 'SinkBucket', props.s3LocationSink.bucketName);
     // grant permissions to write to the bucket and to use the KMS key
     sinkBucket.grantPut(writeInBatchFn);
-    
+
     const writeInBatchFnTask = new LambdaInvoke(this, 'WriteInBatchFnTask', {
       lambdaFunction: writeInBatchFn,
       payload: TaskInput.fromObject({
         // Array from the last step to be mapped
         outputFileIndex: JsonPath.stringAt('$.index'),
         filePath: JsonPath.stringAt('$.filePath'),
-        
+
         // For calculating the start/end time
         frequency: this.frequency,
         triggerTime: JsonPath.stringAt('$$.Execution.Input.time'),
         offset: '' + this.dataset.offset,
-        
+
         // For file processing
         dateTimeColumnToFilter: this.dataset.dateTimeColumnToFilter,
         dateTimeColumnsToAdjust: this.dataset.dateTimeColumnsToAdjust,
@@ -178,7 +174,7 @@
       retryOnServiceExceptions: true,
       outputPath: '$.Payload',
     });
-    
+
     // Use "Map" step to write each filePath parallelly
     const writeInBatchMapTask = new Map(this, 'WriteInBatchMapTask', {
       itemsPath: JsonPath.stringAt('$.filePaths'),
@@ -202,10 +198,11 @@
         level: LogLevel.ALL,
       },
     });
-    
+
     new Rule(this, 'BatchReplayStepFnTrigger', {
       schedule: Schedule.cron({ minute: `0/${Math.ceil(this.frequency/60)}` }),
       targets: [new SfnStateMachine(batchReplayStepFn, {})],
     });
   }
+
 }