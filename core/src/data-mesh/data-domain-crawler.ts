// Copyright Amazon.com, Inc. or its affiliates. All Rights Reserved.
// SPDX-License-Identifier: MIT-0

import { Aws, Duration, RemovalPolicy } from 'aws-cdk-lib';
import { Construct } from 'constructs';
import { SfnStateMachine } from 'aws-cdk-lib/aws-events-targets';
import { Effect, IRole, ManagedPolicy, PolicyStatement, Role, ServicePrincipal } from 'aws-cdk-lib/aws-iam';
import { Choice, Condition, JsonPath, Map, StateMachine, Wait, WaitTime, LogLevel } from 'aws-cdk-lib/aws-stepfunctions';
import { CallAwsService } from 'aws-cdk-lib/aws-stepfunctions-tasks';
import { LogGroup, RetentionDays } from 'aws-cdk-lib/aws-logs';
import { IBucket } from 'aws-cdk-lib/aws-s3';
import { CentralGovernance } from './central-governance';

/**
 * Properties for the DataDomainCrawler Construct
 */
export interface DataDomainCrawlerProps {
  /**
   * LF Admin Role
   */
  readonly workflowRole: IRole;

  /**
   * Data Products S3 bucket
   */
  readonly dataProductsBucket: IBucket;

  /**
   * Data Products S3 bucket prefix
   */
  readonly dataProductsPrefix: string;
}

/**
 * This CDK Construct creates a AWS Glue Crawler workflow in Data Domain account.
 * It uses AWS Step Functions state machine to orchestrate the workflow:
 * * creates and destroys the crawler upon execution
 * 
 * It is triggered via Amazon EventBridge Rule upon successful execution of DataDomainWorkflow state machine {@link DataDomainWorkflow}.
 * This construct is initiatied in {@link DataDomain} but can be used as a standalone construct.
 * 
 * Usage example:
 * ```typescript
 * import { App, Stack } from 'aws-cdk-lib';
 * import { DataDomainCrawler } from 'aws-analytics-reference-architecture';
 * 
 * const exampleApp = cdk.App();
 * const stack = new Stack(exampleApp, 'DataProductStack');
 * 
 * # See {@link DataDomain}
 * 
 * new DataDomainCrawler(this, 'DataDomainCrawler', {
 *  workflowRole: workflowRole,
 *  dataProductsBucket: dataProductsBucket
 * });
 * ```
 * 
 */
export class DataDomainCrawler extends Construct {

  public readonly stateMachine: SfnStateMachine;
  public readonly crawlerRole: IRole;

  /**
   * Construct a new instance of DataDomainCrawler.
   * @param {Construct} scope the Scope of the CDK Construct
   * @param {string} id the ID of the CDK Construct
   * @param {DataDomainCrawlerProps} props the DataDomainCrawlerProps properties
   * @access public
   */

  constructor(scope: Construct, id: string, props: DataDomainCrawlerProps) {
    super(scope, id);

    this.crawlerRole = new Role(this, 'CrawlerRole', {
      assumedBy: new ServicePrincipal('glue.amazonaws.com'),
    })

    // Grant Workflow role to pass crawlerRole
    this.crawlerRole.grantPassRole(props.workflowRole);

<<<<<<< HEAD
    const s3Statements = [ new PolicyStatement({
      actions: [
        "s3:GetObject*",
        "s3:GetBucket*",
        "s3:List*",
      ],
      resources: [
        props.dataProductsBucket.bucketArn,
        `${props.dataProductsBucket.bucketArn}/${props.dataProductsPrefix}/*`
      ],
      effect: Effect.ALLOW,
    })];
=======
    const statements = [
      new PolicyStatement({
        actions: [
          "s3:GetObject*",
          "s3:GetBucket*",
          "s3:List*",
        ],
        resources: [
          props.dataProductsBucket.bucketArn,
          `${props.dataProductsBucket.bucketArn}/${props.dataProductsPrefix}/*`
        ],
        effect: Effect.ALLOW,
      }),
      new PolicyStatement({
        actions: ["glue:*"],
        resources: ["*"],
        effect: Effect.ALLOW,
      }),
      new PolicyStatement({
        actions: [
          "logs:CreateLogGroup",
          "logs:CreateLogStream",
          "logs:PutLogEvents"
        ],
        resources: ["arn:aws:logs:*:*:/aws-glue/*"],
        effect: Effect.ALLOW,
      }),
    ];
>>>>>>> 3050919f

    var statements: PolicyStatement[];

    if (props.dataProductsBucket.encryptionKey) {
      statements = s3Statements.concat([
        new PolicyStatement({
          actions: [
            'kms:Decrypt*',
            'kms:Describe*',
          ],
          resources: [props.dataProductsBucket.encryptionKey!.keyArn],
          effect: Effect.ALLOW,
        })
      ]);
    } else { statements = s3Statements ; }

    new ManagedPolicy(this, 'S3AccessPolicy', {
      statements: statements,
      roles: [this.crawlerRole],
    });

    const grantOnResourceLink = new CallAwsService(this, 'grantOnResourceLink', {
      service: 'lakeformation',
      action: 'grantPermissions',
      iamResources: ['*'],
      parameters: {
        'Permissions': [
          'ALL'
        ],
        'Principal': {
          'DataLakePrincipalIdentifier': this.crawlerRole.roleArn
        },
        'Resource': {
          'Table': {
            'DatabaseName.$': '$.databaseName',
            'Name.$': '$.rlName'
          },
        }
      },
      resultPath: JsonPath.DISCARD
    });

    const grantOnTarget = new CallAwsService(this, 'grantOnTarget', {
      service: 'lakeformation',
      action: 'batchGrantPermissions',
      iamResources: ['*'],
      parameters: {
        'Entries': [
          {
            'Permissions': ['SELECT', 'INSERT', 'DROP', 'ALTER'],
            'Principal': {
              'DataLakePrincipalIdentifier': this.crawlerRole.roleArn
            },
            'Resource': {
              'Table': {
                'DatabaseName': `${CentralGovernance.DOMAIN_DATABASE_PREFIX}${Aws.ACCOUNT_ID}`,
                'Name.$': '$.tableName',
                'CatalogId.$': '$.centralAccountId'
              }
            }
          }
        ],
      },
      resultPath: JsonPath.DISCARD
    });

    const traverseTableArray = new Map(this, 'TraverseTableArray', {
      itemsPath: '$.detail.table_names',
      maxConcurrency: 2,
      parameters: {
        'tableName.$': "$$.Map.Item.Value",
        'rlName.$': "States.Format('rl-{}', $$.Map.Item.Value)",
        'databaseName.$': '$.detail.database_name',
        'centralAccountId.$': '$.detail.central_account_id'
      },
      resultPath: JsonPath.DISCARD
    });

    const createCrawlerForTable = new CallAwsService(this, 'CreateCrawlerForTable', {
      service: 'glue',
      action: 'createCrawler',
      iamResources: ['*'],
      parameters: {
        'Name.$': "States.Format('{}_{}_{}', $$.Execution.Id, $.databaseName, $.rlName)",
        'Role': this.crawlerRole.roleArn,
        'Targets': {
          'CatalogTargets': [
            {
              'DatabaseName.$': '$.databaseName',
              'Tables.$': 'States.Array($.rlName)'
            }
          ]
        },
        'SchemaChangePolicy': {
          'DeleteBehavior': 'LOG',
          'UpdateBehavior': 'UPDATE_IN_DATABASE'
        }
      },
      resultPath: JsonPath.DISCARD
    });

    const startCrawler = new CallAwsService(this, 'StartCrawler', {
      service: 'glue',
      action: 'startCrawler',
      iamResources: ['*'],
      parameters: {
        'Name.$': "States.Format('{}_{}_{}', $$.Execution.Id, $.databaseName, $.rlName)"
      },
      resultPath: JsonPath.DISCARD
    });

    const waitForCrawler = new Wait(this, 'WaitForCrawler', {
      time: WaitTime.duration(Duration.seconds(15))
    });

    const getCrawler = new CallAwsService(this, 'GetCrawler', {
      service: 'glue',
      action: 'getCrawler',
      iamResources: ['*'],
      parameters: {
        'Name.$': "States.Format('{}_{}_{}', $$.Execution.Id, $.databaseName, $.rlName)"
      },
      resultPath: '$.crawlerInfo'
    });

    const checkCrawlerStatusChoice = new Choice(this, 'CheckCrawlerStatusChoice');

    const deleteCrawler = new CallAwsService(this, 'DeleteCrawler', {
      service: 'glue',
      action: 'deleteCrawler',
      iamResources: ['*'],
      parameters: {
        'Name.$': "States.Format('{}_{}_{}', $$.Execution.Id, $.databaseName, $.rlName)"
      },
      resultPath: JsonPath.DISCARD
    });
    deleteCrawler.endStates;

    checkCrawlerStatusChoice
      .when(Condition.stringEquals("$.crawlerInfo.Crawler.State", "READY"), deleteCrawler)
      .otherwise(waitForCrawler);

    createCrawlerForTable.next(startCrawler).next(waitForCrawler).next(getCrawler).next(checkCrawlerStatusChoice);
    grantOnTarget.next(createCrawlerForTable)
    grantOnResourceLink.next(grantOnTarget)
    traverseTableArray.iterator(grantOnResourceLink).endStates;

    const initState = new Wait(this, 'WaitForMetadata', {
      time: WaitTime.duration(Duration.seconds(15))
    })

    initState.next(traverseTableArray);

    // Create Log group for this state machine
    const logGroup = new LogGroup(this, 'CrawlerWorkflowStateMachine', {
      retention: RetentionDays.ONE_WEEK,
    });
    logGroup.applyRemovalPolicy(RemovalPolicy.DESTROY);

    const updateTableSchemasStateMachine = new StateMachine(this, 'UpdateTableSchemas', {
      definition: initState,
      role: props.workflowRole,
      logs: {
        destination: logGroup,
        level: LogLevel.ALL,
      },
    });

    this.stateMachine = new SfnStateMachine(updateTableSchemasStateMachine);
  }
}<|MERGE_RESOLUTION|>--- conflicted
+++ resolved
@@ -79,21 +79,7 @@
     // Grant Workflow role to pass crawlerRole
     this.crawlerRole.grantPassRole(props.workflowRole);
 
-<<<<<<< HEAD
-    const s3Statements = [ new PolicyStatement({
-      actions: [
-        "s3:GetObject*",
-        "s3:GetBucket*",
-        "s3:List*",
-      ],
-      resources: [
-        props.dataProductsBucket.bucketArn,
-        `${props.dataProductsBucket.bucketArn}/${props.dataProductsPrefix}/*`
-      ],
-      effect: Effect.ALLOW,
-    })];
-=======
-    const statements = [
+    const baseStatements = [
       new PolicyStatement({
         actions: [
           "s3:GetObject*",
@@ -121,12 +107,10 @@
         effect: Effect.ALLOW,
       }),
     ];
->>>>>>> 3050919f
-
     var statements: PolicyStatement[];
 
     if (props.dataProductsBucket.encryptionKey) {
-      statements = s3Statements.concat([
+      statements = baseStatements.concat([
         new PolicyStatement({
           actions: [
             'kms:Decrypt*',
@@ -136,7 +120,7 @@
           effect: Effect.ALLOW,
         })
       ]);
-    } else { statements = s3Statements ; }
+    } else { statements = baseStatements ; }
 
     new ManagedPolicy(this, 'S3AccessPolicy', {
       statements: statements,
