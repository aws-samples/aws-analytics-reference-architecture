--- conflicted
+++ resolved
@@ -1,4 +1,3 @@
-<<<<<<< HEAD
 import { Database, Table } from '@aws-cdk/aws-glue-alpha';
 import { Role, ServicePrincipal, PolicyStatement, PolicyDocument, ManagedPolicy } from 'aws-cdk-lib/aws-iam';
 import { Stream } from 'aws-cdk-lib/aws-kinesis';
@@ -7,18 +6,9 @@
 import { Bucket } from 'aws-cdk-lib/aws-s3';
 import { Aws, RemovalPolicy } from 'aws-cdk-lib';
 import { Construct } from 'constructs';
-
-=======
-import { Database, Table } from '@aws-cdk/aws-glue';
-import { Role, ServicePrincipal, PolicyStatement, PolicyDocument, ManagedPolicy } from '@aws-cdk/aws-iam';
-import { Stream } from '@aws-cdk/aws-kinesis';
-import { CfnDeliveryStream } from '@aws-cdk/aws-kinesisfirehose';
-import { LogGroup, RetentionDays, LogStream } from '@aws-cdk/aws-logs';
-import { Bucket } from '@aws-cdk/aws-s3';
-import { Construct, Aws, RemovalPolicy } from '@aws-cdk/core';
 import { ContextOptions } from './common/context-options';
 import { TrackedConstruct, TrackedConstructProps } from './common/tracked-construct';
->>>>>>> b3e1064d
+
 
 /**
  * The properties for DataLakeExporter Construct.
