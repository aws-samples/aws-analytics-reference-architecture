--- conflicted
+++ resolved
@@ -1,15 +1,5 @@
-<<<<<<< HEAD
-export * from './example';
-export * from './data-generator';
-=======
 // Copyright Amazon.com, Inc. or its affiliates. All Rights Reserved.
 // SPDX-License-Identifier: MIT-0
 
-<<<<<<< HEAD
-export * from './example';
-export * from './data-lake-storage';
->>>>>>> main
-=======
 export { ExampleProps, Example } from './example';
-export { DataLakeStorageProps, DataLakeStorage } from './data-lake-storage';
->>>>>>> 27d1e3d9
+export { DataLakeStorageProps, DataLakeStorage } from './data-lake-storage';