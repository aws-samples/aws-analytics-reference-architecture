--- conflicted
+++ resolved
@@ -1,7 +1,3 @@
-<<<<<<< HEAD
-export * from './example';
-export * from './data-lake-exporter';
-=======
 // Copyright Amazon.com, Inc. or its affiliates. All Rights Reserved.
 // SPDX-License-Identifier: MIT-0
 
@@ -14,4 +10,4 @@
 export { SingletonBucket } from './singleton-bucket';
 export { Ec2SsmRole } from './ec2-ssm-role';
 export { DataLakeCatalog } from './data-lake-catalog';
->>>>>>> 18a6a669
+export { DataLakeExporter, DataLakeExporterProps } from './data-lake-exporter';