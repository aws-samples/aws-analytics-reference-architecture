// Copyright Amazon.com, Inc. or its affiliates. All Rights Reserved.
// SPDX-License-Identifier: MIT-0

import { App, Stack } from '@aws-cdk/core';
<<<<<<< HEAD
import { DataGenerator, Dataset } from '.';
import { AthenaDefaultSetup } from './athena-default-setup';
import { DataLakeStorage } from './data-lake-storage';

const mockApp = new App();
const stack = new Stack(mockApp, 'teststack');
new AthenaDefaultSetup(stack, 'integ-test-lake');

const storage = new DataLakeStorage(stack, 'integ-test-storage', {});

new DataGenerator(stack, 'integ-test-data-generator', {
  dataset: Dataset.RETAIL_1GB_STORE_SALE,
  sinkArn: storage.rawBucket.bucketArn,
  frequency: 120,
});
=======
import { SingletonGlueDefaultRole } from '.';

const mockApp = new App();
const stack = new Stack(mockApp, 'testStack');
SingletonGlueDefaultRole.getOrCreate(stack);
>>>>>>> 0c9bea7a
<|MERGE_RESOLUTION|>--- conflicted
+++ resolved
@@ -2,7 +2,6 @@
 // SPDX-License-Identifier: MIT-0
 
 import { App, Stack } from '@aws-cdk/core';
-<<<<<<< HEAD
 import { DataGenerator, Dataset } from '.';
 import { AthenaDefaultSetup } from './athena-default-setup';
 import { DataLakeStorage } from './data-lake-storage';
@@ -17,11 +16,4 @@
   dataset: Dataset.RETAIL_1GB_STORE_SALE,
   sinkArn: storage.rawBucket.bucketArn,
   frequency: 120,
-});
-=======
-import { SingletonGlueDefaultRole } from '.';
-
-const mockApp = new App();
-const stack = new Stack(mockApp, 'testStack');
-SingletonGlueDefaultRole.getOrCreate(stack);
->>>>>>> 0c9bea7a
+});