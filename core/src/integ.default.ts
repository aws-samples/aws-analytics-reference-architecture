--- conflicted
+++ resolved
@@ -1,29 +1,8 @@
-<<<<<<< HEAD
-import {
-  App,
-  aws_dynamodb,
-  aws_ec2,
-  aws_iam,
-  aws_rds,
-  Duration,
-  RemovalPolicy,
-  Stack,
-} from 'aws-cdk-lib';
-import { AraBucket } from '.';
-import { BatchReplayer, CustomDataset, CustomDatasetInputFormat, PreparedDataset } from './data-generator';
-import { Cluster, ClusterType } from '@aws-cdk/aws-redshift-alpha';
-import { RetentionDays } from 'aws-cdk-lib/aws-logs';
-import { Runtime } from 'aws-cdk-lib/aws-lambda';
-import { PreBundledFunction } from './common/pre-bundled-function';
-import { PolicyStatement } from 'aws-cdk-lib/aws-iam';
-import { AwsCustomResource, AwsCustomResourcePolicy, PhysicalResourceId } from 'aws-cdk-lib/custom-resources';
-=======
 import { App, ArnFormat, Aws, CfnOutput, Stack } from 'aws-cdk-lib';
 import { Autoscaler, EmrEksCluster, EmrVersion } from './emr-eks-platform';
 import { ManagedPolicy, PolicyStatement, User } from 'aws-cdk-lib/aws-iam';
 import { NotebookPlatform, StudioAuthMode } from './notebook-platform';
 // eslint-disable-next-line import/no-extraneous-dependencies,import/no-unresolved
->>>>>>> c5424c20
 
 
 const mockApp = new App();
@@ -40,317 +19,6 @@
   eksNamespace: 'emreks',
 });
 
-<<<<<<< HEAD
-/**
- * VPC for database targets
- * VPC contains an S3 gateway endpoint so WriteInBatch Lambda can still access it.
- */
-const vpc = new aws_ec2.Vpc(stack, 'BatchReplayerVpc', {
-  maxAzs: 2,
-  subnetConfiguration: [
-    {
-      cidrMask: 24,
-      name: 'private',
-      subnetType: aws_ec2.SubnetType.PRIVATE_WITH_NAT,
-    },
-    {
-      cidrMask: 24,
-      name: 'public',
-      subnetType: aws_ec2.SubnetType.PUBLIC,
-    },
-  ],
-  gatewayEndpoints: {
-    S3: {
-      service: aws_ec2.GatewayVpcEndpointAwsService.S3,
-    },
-  },
-});
-vpc.applyRemovalPolicy(RemovalPolicy.DESTROY);
-
-/**
- * S3 bucket
- */
-const bucket = AraBucket.getOrCreate(stack, { bucketName: 'test' });
-
-/**
- * DynamoDB custom dataset
- */
-const ddbTableCustomDataset = new aws_dynamodb.Table(stack, 'DynamoDBReplayer', {
-  partitionKey: { name: 'tpep_pickup_datetime', type: aws_dynamodb.AttributeType.STRING },
-  sortKey: { name: 'tpep_dropoff_datetime', type: aws_dynamodb.AttributeType.STRING },
-  removalPolicy: RemovalPolicy.DESTROY,
-});
-
-/**
- * DynamoDB prepared dataset
- */
-const ddbTablePreparedDataset = new aws_dynamodb.Table(stack, 'DynamoDBReplayer2', {
-  partitionKey: { name: 'item_id', type: aws_dynamodb.AttributeType.STRING },
-  sortKey: { name: 'order_id', type: aws_dynamodb.AttributeType.STRING },
-  removalPolicy: RemovalPolicy.DESTROY,
-});
-
-// Security group to allow database target connections
-const dbSecurityGroup = new aws_ec2.SecurityGroup(stack, 'DbSecurityGroup', {
-  vpc,
-});
-dbSecurityGroup.connections.allowFrom(dbSecurityGroup, aws_ec2.Port.tcp(5439), 'Redshift');
-dbSecurityGroup.connections.allowFrom(dbSecurityGroup, aws_ec2.Port.tcp(3306), 'MySQL');
-dbSecurityGroup.connections.allowFrom(dbSecurityGroup, aws_ec2.Port.tcp(5432), 'Postgres');
-
-// Database name for database targets
-const dbName = 'batch_replayer_database';
-
-/**
- * Redshift
- */
-const redshiftCluster = new Cluster(stack, 'Redshift', {
-  masterUser: {
-    masterUsername: 'admin',
-  },
-  vpc,
-  vpcSubnets: vpc.selectSubnets({
-    subnetType: aws_ec2.SubnetType.PRIVATE_WITH_NAT,
-  }),
-  securityGroups: [dbSecurityGroup],
-  clusterType: ClusterType.SINGLE_NODE,
-  defaultDatabaseName: dbName,
-  removalPolicy: RemovalPolicy.DESTROY,
-});
-const redshiftSecret = redshiftCluster.secret ? redshiftCluster.secret.secretArn : '';
-
-/**
- * Aurora MySQL
- */
-const credsAuroraMySQL = new aws_rds.DatabaseSecret(stack, 'credsAuroraMySQL', {
-  secretName: '/batchReplayer/rds/creds/auroraMySQL',
-  username: 'admin',
-});
-const auroraMySQLSecret = credsAuroraMySQL.secretArn;
-const auroraMySQL = new aws_rds.DatabaseCluster(stack, 'AuroraMySQL', {
-  engine: aws_rds.DatabaseClusterEngine.auroraMysql({ version: aws_rds.AuroraMysqlEngineVersion.VER_2_08_1 }),
-  instanceProps: {
-    vpc,
-    vpcSubnets: vpc.selectSubnets({
-      subnetType: aws_ec2.SubnetType.PRIVATE_WITH_NAT,
-    }),
-    securityGroups: [dbSecurityGroup],
-    instanceType: aws_ec2.InstanceType.of(
-      aws_ec2.InstanceClass.BURSTABLE3,
-      aws_ec2.InstanceSize.SMALL,
-    ),
-  },
-  credentials: aws_rds.Credentials.fromSecret(credsAuroraMySQL),
-  defaultDatabaseName: dbName,
-  removalPolicy: RemovalPolicy.DESTROY,
-});
-
-/**
- * Aurora Postgres
- */
-const credsAuroraPostgres = new aws_rds.DatabaseSecret(stack, 'credsAuroraPostgres', {
-  secretName: '/batchReplayer/rds/creds/auroraPostgres',
-  username: 'postgres',
-});
-const auroraPostgres = new aws_rds.DatabaseCluster(stack, 'AuroraPostgres', {
-  engine: aws_rds.DatabaseClusterEngine.auroraPostgres({ version: aws_rds.AuroraPostgresEngineVersion.VER_13_5 }),
-  instanceProps: {
-    vpc,
-    vpcSubnets: vpc.selectSubnets({
-      subnetType: aws_ec2.SubnetType.PRIVATE_WITH_NAT,
-    }),
-    securityGroups: [dbSecurityGroup],
-    instanceType: aws_ec2.InstanceType.of(
-      aws_ec2.InstanceClass.BURSTABLE3,
-      aws_ec2.InstanceSize.MEDIUM,
-    ),
-  },
-  credentials: aws_rds.Credentials.fromSecret(credsAuroraPostgres),
-  defaultDatabaseName: dbName,
-  removalPolicy: RemovalPolicy.DESTROY,
-});
-const auroraPostgresSecret = credsAuroraPostgres.secretArn;
-
-/**
- * RDS MySQL
- */
-const credsMySQL = new aws_rds.DatabaseSecret(stack, 'credsMySQL', {
-  secretName: '/batchReplayer/rds/creds/rdsMySQL',
-  username: 'admin',
-});
-const rdsMySQLSecret = credsMySQL.secretArn;
-const rdsMySQL = new aws_rds.DatabaseInstance(stack, 'rdsMySQL', {
-  engine: aws_rds.DatabaseInstanceEngine.mysql({ version: aws_rds.MysqlEngineVersion.VER_8_0 }),
-  instanceType: aws_ec2.InstanceType.of(
-    aws_ec2.InstanceClass.BURSTABLE3,
-    aws_ec2.InstanceSize.MICRO,
-  ),
-  vpc: vpc,
-  vpcSubnets: vpc.selectSubnets({
-    subnetType: aws_ec2.SubnetType.PRIVATE_WITH_NAT,
-  }),
-  credentials: aws_rds.Credentials.fromSecret(credsMySQL),
-  securityGroups: [dbSecurityGroup],
-  databaseName: dbName,
-  removalPolicy: RemovalPolicy.DESTROY,
-});
-
-/**
- * RDS Postgres
- */
-const credsPostgres = new aws_rds.DatabaseSecret(stack, 'credsPostgres', {
-  secretName: '/batchReplayer/rds/creds/rdsPostgres',
-  username: 'postgres',
-});
-const rdsPostgresSecret = credsPostgres.secretArn;
-const rdsPostgres = new aws_rds.DatabaseInstance(stack, 'rdsPostgres', {
-  engine: aws_rds.DatabaseInstanceEngine.postgres({ version: aws_rds.PostgresEngineVersion.VER_14 }),
-  instanceType: aws_ec2.InstanceType.of(
-    aws_ec2.InstanceClass.BURSTABLE3,
-    aws_ec2.InstanceSize.MICRO,
-  ),
-  vpc: vpc,
-  vpcSubnets: vpc.selectSubnets({
-    subnetType: aws_ec2.SubnetType.PRIVATE_WITH_NAT,
-  }),
-  credentials: aws_rds.Credentials.fromSecret(credsPostgres),
-  securityGroups: [dbSecurityGroup],
-  databaseName: dbName,
-  removalPolicy: RemovalPolicy.DESTROY,
-});
-
-// Permissions required to run DatabaseTargetsSetup Lambda
-let dbTargetsSetupPolicies = [];
-dbTargetsSetupPolicies.push(new PolicyStatement({
-  actions: [
-    'secretsmanager:GetSecretValue',
-  ],
-  resources: [
-    redshiftSecret,
-    auroraPostgresSecret,
-    rdsPostgresSecret,
-  ],
-}));
-dbTargetsSetupPolicies.push(new PolicyStatement({
-  actions: [
-    'ec2:CreateNetworkInterface',
-    'ec2:DescribeNetworkInterfaces',
-    'ec2:DeleteNetworkInterface',
-  ],
-  resources: [
-    '*',
-  ],
-}));
-
-// Schema name is the same as database name for MySQL, but defined separate for Postgres and Redshift databases.
-const schemaName = 'batch_replayer_schema';
-
-// Lambda to create database schemas for Postgres based db instances.
-// Schemas need to exist before any data can be inserted by the BatchReplayer
-const databaseConfig = new PreBundledFunction(stack, 'DatabaseTargetsSetup', {
-  memorySize: 3008,
-  codePath: 'data-generator/resources/lambdas/db-targets-setup',
-  runtime: Runtime.PYTHON_3_9,
-  handler: 'db-targets-setup.handler',
-  logRetention: RetentionDays.ONE_WEEK,
-  timeout: Duration.minutes(15),
-  vpc: vpc,
-  securityGroups: [dbSecurityGroup],
-  lambdaPolicyStatements: dbTargetsSetupPolicies
-});
-databaseConfig.node.addDependency(redshiftCluster);
-databaseConfig.node.addDependency(auroraMySQL);
-databaseConfig.node.addDependency(auroraPostgres);
-databaseConfig.node.addDependency(rdsMySQL);
-databaseConfig.node.addDependency(rdsPostgres);
-
-const DatabaseTargetsSetupTrigger = new AwsCustomResource(stack, 'DatabaseTargetsSetupTrigger', {
-  policy: AwsCustomResourcePolicy.fromStatements([new PolicyStatement({
-    actions: ['lambda:InvokeFunction'],
-    effect: aws_iam.Effect.ALLOW,
-    resources: [databaseConfig.functionArn],
-  })]),
-  onCreate: {
-    service: 'Lambda',
-    action: 'invoke',
-    parameters: {
-      FunctionName: databaseConfig.functionName,
-      Payload: JSON.stringify({
-        targets: {
-          redshift: {
-            'secret_arn': redshiftSecret,
-            'schema_name': schemaName,
-          },
-          aurora_postgres: {
-            'secret_arn': auroraPostgresSecret,
-            'schema_name': schemaName,
-          },
-          rds_postgres: {
-            'secret_arn': rdsPostgresSecret,
-            'schema_name': schemaName,
-          },
-        }
-      }),
-    },
-    physicalResourceId: PhysicalResourceId.of('DatabaseTargetsSetupTrigger'),
-  },
-});
-
-// Table for Replayer BatchReplayer with custom dataset
-const tableNameCustomDataset = 'batch_replayer_table';
-// Table for Replayer2 BatchReplayer with prepared dataset
-const tableNamePreparedDataset = 'batch_replayer_table2';
-
-const BatchReplayerCustomDataset = new BatchReplayer(stack, 'Replayer', {
-  frequency: Duration.minutes(1),
-  dataset: custom.preparedDataset,
-  sinkBucket: bucket,
-  ddbTable: ddbTableCustomDataset,
-  redshiftTableName: tableNameCustomDataset,
-  redshiftConnection: redshiftSecret,
-  redshiftSchema: schemaName,
-  auroraMysqlTableName: tableNameCustomDataset,
-  auroraMysqlConnection: auroraMySQLSecret,
-  auroraMysqlSchema: dbName,
-  auroraPostgresTableName: tableNameCustomDataset,
-  auroraPostgresConnection: auroraPostgresSecret,
-  auroraPostgresSchema: schemaName,
-  mysqlTableName: tableNameCustomDataset,
-  mysqlConnection: rdsMySQLSecret,
-  mysqlSchema: dbName,
-  postgresTableName: tableNameCustomDataset,
-  postgresConnection: rdsPostgresSecret,
-  postgresSchema: schemaName,
-  databaseVpc: vpc,
-  databaseVpcSG: dbSecurityGroup,
-});
-BatchReplayerCustomDataset.node.addDependency(DatabaseTargetsSetupTrigger);
-
-const BatchReplayerPreparedDataset = new BatchReplayer(stack, 'Replayer2', {
-  frequency: Duration.minutes(1),
-  dataset: PreparedDataset.RETAIL_1_GB_WEB_SALE,
-  sinkBucket: bucket,
-  ddbTable: ddbTablePreparedDataset,
-  redshiftTableName: tableNamePreparedDataset,
-  redshiftConnection: redshiftSecret,
-  redshiftSchema: schemaName,
-  auroraMysqlTableName: tableNamePreparedDataset,
-  auroraMysqlConnection: auroraMySQLSecret,
-  auroraMysqlSchema: dbName,
-  auroraPostgresTableName: tableNamePreparedDataset,
-  auroraPostgresConnection: auroraPostgresSecret,
-  auroraPostgresSchema: schemaName,
-  mysqlTableName: tableNamePreparedDataset,
-  mysqlConnection: rdsMySQLSecret,
-  mysqlSchema: dbName,
-  postgresTableName: tableNamePreparedDataset,
-  postgresConnection: rdsPostgresSecret,
-  postgresSchema: schemaName,
-  databaseVpc: vpc,
-  databaseVpcSG: dbSecurityGroup,
-});
-BatchReplayerPreparedDataset.node.addDependency(DatabaseTargetsSetupTrigger);
-=======
 const policy = new ManagedPolicy(stack, 'MyPolicy1', {
   statements: [
     new PolicyStatement({
@@ -404,5 +72,4 @@
 new CfnOutput(stack, 'CriticalConfig', { value: emrEks.criticalDefaultConfig });
 new CfnOutput(stack, 'SharedConfig', { value: emrEks.sharedDefaultConfig });
 new CfnOutput(stack, 'JobExecRole', { value: execRole.roleArn });
-new CfnOutput(stack, 'VirtualClusterId', { value: virtualCluster.attrId });
->>>>>>> c5424c20
+new CfnOutput(stack, 'VirtualClusterId', { value: virtualCluster.attrId });