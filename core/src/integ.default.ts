import { App, Stack, Aspects } from '@aws-cdk/core';
// eslint-disable-next-line import/no-extraneous-dependencies
import { AwsSolutionsChecks } from 'cdk-nag';
import { BatchReplayer } from './data-generator/batch-replayer';
import { PreparedDataset } from './datasets';


<<<<<<< HEAD
const mockApp = new App();
const stack = new Stack(mockApp, 'eks-emr-studio');

Aspects.of(mockApp).add(new AwsSolutionsChecks({ verbose: true }));

new BatchReplayer(stack,'test',{
  dataset: PreparedDataset.RETAIL_1_GB_CUSTOMER,
  s3LocationSink: {
    bucketName: 'test',
    objectKey: 'test',
  }
})
=======
new BatchReplayer(testStack, "CustomerIntegBatchReplayer", {
  dataset: PreparedDataset.RETAIL_1_GB_CUSTOMER,
  frequency: 600, 
  sinkBucket: integTestBucket,
  outputFileMaxSizeInBytes: 20480,
});
>>>>>>> 9312675c
<|MERGE_RESOLUTION|>--- conflicted
+++ resolved
@@ -1,28 +1,16 @@
-import { App, Stack, Aspects } from '@aws-cdk/core';
-// eslint-disable-next-line import/no-extraneous-dependencies
-import { AwsSolutionsChecks } from 'cdk-nag';
+import { App, Stack } from '@aws-cdk/core';
+// eslint-disable-next-line import/no-extraneous-dependencies,import/no-unresolved
 import { BatchReplayer } from './data-generator/batch-replayer';
 import { PreparedDataset } from './datasets';
 
 
-<<<<<<< HEAD
 const mockApp = new App();
 const stack = new Stack(mockApp, 'eks-emr-studio');
 
-Aspects.of(mockApp).add(new AwsSolutionsChecks({ verbose: true }));
-
-new BatchReplayer(stack,'test',{
+new BatchReplayer(stack, 'test', {
   dataset: PreparedDataset.RETAIL_1_GB_CUSTOMER,
   s3LocationSink: {
     bucketName: 'test',
     objectKey: 'test',
-  }
-})
-=======
-new BatchReplayer(testStack, "CustomerIntegBatchReplayer", {
-  dataset: PreparedDataset.RETAIL_1_GB_CUSTOMER,
-  frequency: 600, 
-  sinkBucket: integTestBucket,
-  outputFileMaxSizeInBytes: 20480,
-});
->>>>>>> 9312675c
+  },
+});