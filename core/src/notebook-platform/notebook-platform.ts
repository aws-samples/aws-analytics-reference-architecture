// Copyright Amazon.com, Inc. or its affiliates. All Rights Reserved.
// SPDX-License-Identifier: MIT-0

import { ISecurityGroup, Peer, Port, SecurityGroup, SubnetType } from '@aws-cdk/aws-ec2';
import { CfnStudio, CfnStudioProps, CfnStudioSessionMapping } from '@aws-cdk/aws-emr';
import { CfnVirtualCluster } from '@aws-cdk/aws-emrcontainers';
import { Effect, IManagedPolicy, IRole, ManagedPolicy, PolicyStatement, Role, ServicePrincipal } from '@aws-cdk/aws-iam';
import { Key } from '@aws-cdk/aws-kms';
import { Bucket } from '@aws-cdk/aws-s3';
import { Aws, CfnOutput, Construct, RemovalPolicy, Tags } from '@aws-cdk/core';
<<<<<<< HEAD
import { ContextOptions } from '../common/context-options';
import { TrackedConstruct, TrackedConstructProps } from '../common/tracked-construct';
=======
import { AraBucket } from '../ara-bucket';
>>>>>>> 5caf7d43
import { EmrEksCluster } from '../emr-eks-platform';
import { SingletonKey } from '../singleton-kms-key';
import { Utils } from '../utils';
import {
  createIAMFederatedRole,
  createIAMRolePolicy,
  createIAMUser,
  createStudioServiceRolePolicy,
  createStudioUserRolePolicy,
  createUserSessionPolicy,
} from './notebook-platform-helpers';
import { NotebookUserOptions } from './notebook-user';


/**
 * The properties for NotebookPlatform Construct.
 */
export interface NotebookPlatformProps {
  /**
   * Required
   * the EmrEks infrastructure used for the deployment
   * */
  readonly emrEks: EmrEksCluster;
  /**
   * Required the name to be given to the Amazon EMR Studio
   * Must be unique across the AWS account
   * */
  readonly studioName: string;
  /**
   * Required the authentication mode of Amazon EMR Studio
   * Either 'SSO' or 'IAM' defined in the Enum {@link studioAuthMode}
   * */
  readonly studioAuthMode: StudioAuthMode;
  /**
   * the namespace where to deploy the EMR Virtual Cluster
   * @default - Use the {@link EmrVirtualClusterOptions} default namespace
   * */
  readonly eksNamespace?: string;
  /**
   * Used when IAM Authentication is selected with IAM federation with an external identity provider (IdP) for Amazon EMR Studio
   * This is the URL used to sign in the AWS console
   * */
  readonly idpAuthUrl?: string;
  /**
   * Used when IAM Authentication is selected with IAM federation with an external identity provider (IdP) for Amazon EMR Studio
   * Value can be set with {@link IdpRelayState} Enum or through a value provided by the user
   * */
  readonly idpRelayStateParameterName?: string;
  /**
   * Used when IAM Authentication is selected with IAM federation with an external identity provider (IdP) for Amazon EMR Studio
   * Value taken from the IAM console in the Identity providers console
   * */
  readonly idpArn?: string;
}

/**
 * Enum to define authentication mode for Amazon EMR Studio
 */
export enum StudioAuthMode {
  IAM = 'IAM',
  SSO = 'SSO',
}

/**
 * Enum to define the type of identity Type in EMR studio
 */
export enum SSOIdentityType {
  USER = 'USER',
  GROUP = 'GROUP',
}

/**
 * Enum to define the RelayState of different IdPs
 * Used in EMR Studio Prop in the IAM_FEDERATED scenario
 */
export enum IdpRelayState {
  MICROSOFT_AZURE = 'RelayState',
  AUTH0 = 'RelayState',
  GOOGLE = 'RelayState',
  OKTA = 'RelayState',
  PING_FEDERATE = 'TargetResource',
  PING_ONE = 'PingOne',
}

/**
 * A CDK construct to create a notebook infrastructure based on Amazon EMR Studio and assign users to it
 *
 * This construct is initialized through a constructor that takes as argument an interface defined in {@link NotebookPlatformProps}
 * The construct has a method to add users {@link addUser} the method take as argument {@link NotebookUserOptions}
 *
 * Resources deployed:
 *
 * * An S3 Bucket used by EMR Studio to store the Jupyter notebooks
 * * A KMS encryption Key used to encrypt an S3 bucket used by EMR Studio to store jupyter notebooks
 * * An EMR Studio service Role as defined here, and allowed to access the S3 bucket and KMS key created above
 * * An EMR Studio User Role as defined here - The policy template which is leveraged is the Basic one from the Amazon EMR Studio documentation
 * * Multiple EMR on EKS Managed Endpoints, each for a user or a group of users
 * * An execution role to be passed to the Managed endpoint from a policy provided by the user
 * * Multiple Session Policies that are used to map an EMR Studio user or group to a set of resources they are allowed to access. These resources are:
 *   * EMR Virtual Cluster - created above
 *   * ManagedEndpoint
 *
 *
 * Usage example:
 *
 * ```typescript
 * const emrEks = EmrEksCluster.getOrCreate(stack, {
 *   eksAdminRoleArn: 'arn:aws:iam::012345678912:role/Admin-Admin',
 *   eksClusterName: 'cluster',
 * });
 *
 * const notebookPlatform = new NotebookPlatform(stack, 'platform-notebook', {
 *   emrEks: emrEks,
 *   eksNamespace: 'platformns',
 *   studioName: 'platform',
 *   studioAuthMode: StudioAuthMode.SSO,
 * });
 *
 * // If the S3 bucket is encrypted, add policy to the key for the role
 * const policy1 = new ManagedPolicy(stack, 'MyPolicy1', {
 *   statements: [
 *     new PolicyStatement({
 *       resources: <BUCKET ARN(s)>,
 *       actions: ['s3:*'],
 *     }),
 *     new PolicyStatement({
 *       resources: [
 *         stack.formatArn({
 *           account: Aws.ACCOUNT_ID,
 *           region: Aws.REGION,
 *           service: 'logs',
 *           resource: '*',
 *           arnFormat: ArnFormat.NO_RESOURCE_NAME,
 *         }),
 *       ],
 *       actions: [
 *         'logs:*',
 *       ],
 *     }),
 *   ],
 * });
 *
 * notebookPlatform.addUser([{
 *   identityName: 'user1',
 *   identityType: SSOIdentityType.USER,
 *   notebookManagedEndpoints: [{
 *     emrOnEksVersion: 'emr-6.4.0-latest',
 *     executionPolicy: policy1,
 *   }],
 * }]);
 *
 * ```
 */
export class NotebookPlatform extends TrackedConstruct {
  private static readonly STUDIO_PRINCIPAL: string = 'elasticmapreduce.amazonaws.com';
  private readonly studioId: string;
  private readonly workSpaceSecurityGroup: SecurityGroup;
  private readonly engineSecurityGroup: ISecurityGroup | undefined;
  private readonly workspacesBucket: Bucket;
  private readonly studioUserRole?: IRole;
  private readonly studioServicePolicy: IManagedPolicy [];
  private readonly studioUserPolicy: IManagedPolicy [];
  private readonly studioSubnetList: string[] | undefined ;
  private readonly studioInstance: CfnStudio;
  private readonly studioName: string;
  private readonly emrEks: EmrEksCluster;
  private readonly emrVirtCluster: CfnVirtualCluster;
  private readonly emrVirtualClusterName: string;
  private readonly notebookPlatformEncryptionKey: Key;
  private readonly managedEndpointExecutionPolicyArnMapping: Map<string, string>;
  private readonly federatedIdPARN : string | undefined;
  private readonly authMode :string;
  private studioServiceRole: IRole;

  /**
   * @public
   * Constructs a new instance of the DataPlatform class
   * @param {Construct} scope the Scope of the AWS CDK Construct
   * @param {string} id the ID of the AWS CDK Construct
   * @param {NotebookPlatformProps} props the DataPlatformNotebooks [properties]{@link NotebookPlatformProps}
   */

  constructor(scope: Construct, id: string, props: NotebookPlatformProps) {

    const trackedConstructProps : TrackedConstructProps = {
      trackingCode: ContextOptions.DATA_ENG_PLATFORM_ID,
    };

    super(scope, id, trackedConstructProps);

    this.studioServicePolicy = [];
    this.studioUserPolicy = [];
    this.studioSubnetList = [];
    this.managedEndpointExecutionPolicyArnMapping = new Map<string, string>();
    this.authMode = props.studioAuthMode;

    if (props.idpArn !== undefined) {
      this.federatedIdPARN = props.idpArn;
    }

    //Create encryption key to use with cloudwatch loggroup and S3 bucket storing notebooks and
    this.notebookPlatformEncryptionKey = SingletonKey.getOrCreate(scope, 'DefaultKmsKey');

    this.emrVirtualClusterName = 'emr-vc-' + Utils.stringSanitizer(props.studioName);
    this.emrEks = props.emrEks;

    //Get the list of private subnets in VPC
    this.studioSubnetList = this.emrEks.eksCluster.vpc.selectSubnets({
      onePerAz: true,
      subnetType: SubnetType.PRIVATE_WITH_NAT,
    }).subnetIds;


    //Create a virtual cluster a give it a name of 'emr-vc-'+studioName provided by user
    this.emrVirtCluster = this.emrEks.addEmrVirtualCluster(this, {
      createNamespace: true,
      eksNamespace: props.eksNamespace,
      name: Utils.stringSanitizer(this.emrVirtualClusterName),
    });

    //Create a security group to be attached to the studio workspaces
    this.workSpaceSecurityGroup = new SecurityGroup(this, `workspaceSecurityGroup-${props.studioName}`, {
      vpc: this.emrEks.eksCluster.vpc,
      securityGroupName: 'workSpaceSecurityGroup-'+props.studioName,
      allowAllOutbound: false,
    });

    //Tag workSpaceSecurityGroup to be used with EMR Studio
    Tags.of(this.workSpaceSecurityGroup).add('for-use-with-amazon-emr-managed-policies', 'true');

    //Create a security group to be attached to the engine for EMR
    //This is mandatory for Amazon EMR Studio although we are not using EMR on EC2
    this.engineSecurityGroup = new SecurityGroup(this, `engineSecurityGroup-${props.studioName}`, {
      vpc: this.emrEks.eksCluster.vpc,
      securityGroupName: 'engineSecurityGroup-'+props.studioName,
      allowAllOutbound: false,
    });

    //Tag engineSecurityGroup to be used with EMR Studio
    Tags.of(this.engineSecurityGroup).add('for-use-with-amazon-emr-managed-policies', 'true');

    //Create S3 bucket to store EMR Studio workspaces
    //Bucket is kept after destroying the construct
    this.workspacesBucket = AraBucket.getOrCreate(this, {
      bucketName: 'workspaces-bucket-' + Utils.stringSanitizer(props.studioName),
      encryptionKey: this.notebookPlatformEncryptionKey,
      serverAccessLogsPrefix: `${props.studioName}-workspace`,
    });

    this.notebookPlatformEncryptionKey.addToResourcePolicy(
      new PolicyStatement( {
        principals: [new ServicePrincipal('elasticmapreduce.amazonaws.com')],
        effect: Effect.ALLOW,
        actions: [
          'kms:Encrypt*',
          'kms:Decrypt*',
          'kms:ReEncrypt*',
          'kms:GenerateDataKey*',
          'kms:Describe*',
        ],
        conditions: {
          ArnEquals: {
            'aws:s3:arn': `arn:aws:s3:::${'ara-workspaces-bucket-' + Aws.ACCOUNT_ID + '-' + Utils.stringSanitizer(props.studioName)}/*`,
          },
        },
        resources: ['*'],
      }),
      false,
    );

    //Create a Managed policy for Studio service role
    this.studioServicePolicy.push(ManagedPolicy.fromManagedPolicyArn(this,
      `StudioServiceManagedPolicy-${props.studioName}`, createStudioServiceRolePolicy(this, this.notebookPlatformEncryptionKey.keyArn, this.workspacesBucket.bucketName,
        props.studioName),
    ));

    //Create a role for the Studio
    this.studioServiceRole = new Role(this, `studioServiceRole-${props.studioName}`, {
      assumedBy: new ServicePrincipal(NotebookPlatform.STUDIO_PRINCIPAL),
      roleName: 'studioServiceRole+' + Utils.stringSanitizer(props.studioName),
      managedPolicies: this.studioServicePolicy,
    });

    // Create an EMR Studio user role only if the user uses SSO as authentication mode
    if (props.studioAuthMode === 'SSO') {
      //Get Managed policy for Studio user role and put it in an array to be assigned to a user role
      this.studioUserPolicy.push(ManagedPolicy.fromManagedPolicyArn(this,
        `StudioUserManagedPolicy-${props.studioName}`,
        createStudioUserRolePolicy(this, props.studioName, this.studioServiceRole.roleName),
      ));

      //Create a role for the EMR Studio user, this roles is further restricted by session policy for each user
      this.studioUserRole = new Role(this, `studioUserRole-${props.studioName}`, {
        assumedBy: new ServicePrincipal(NotebookPlatform.STUDIO_PRINCIPAL),
        roleName: 'studioUserRole+' + Utils.stringSanitizer(props.studioName),
        managedPolicies: this.studioUserPolicy,
      });
    }
    // Create the EMR Studio
    this.studioInstance = new CfnStudio(this, `Studio-${props.studioName}`, <CfnStudioProps>{
      authMode: props.studioAuthMode,
      defaultS3Location: 's3://' + this.workspacesBucket.bucketName + '/',
      engineSecurityGroupId: this.engineSecurityGroup.securityGroupId,
      name: props.studioName,
      serviceRole: this.studioServiceRole.roleArn,
      subnetIds: this.studioSubnetList,
      userRole: this.studioUserRole ? this.studioUserRole.roleArn : undefined,
      vpcId: this.emrEks.eksCluster.vpc.vpcId,
      workspaceSecurityGroupId: this.workSpaceSecurityGroup.securityGroupId,
      idpAuthUrl: props.idpAuthUrl ? props.idpAuthUrl : undefined,
      idpRelayStateParameterName: props.idpRelayStateParameterName ? props.idpRelayStateParameterName: undefined,
    });

    // Set the Studio URL and Studio Id this is used in session Mapping for
    // EMR Studio when {@linkcode addFederatedUsers} or {@linkcode addSSOUsers} are called
    this.studioName = props.studioName;

    //Set the Studio Id to use for SessionMapping
    this.studioId = this.studioInstance.attrStudioId;

    new CfnOutput(this, `URL for EMR Studio: ${this.studioName}`, {
      value: this.studioInstance.attrUrl,
    });

    /*//Return EMR Studio URL as CfnOutput
    if (this.nestedStackParent != undefined) {
      new CfnOutput(this.nestedStackParent, `URL for EMR Studio: ${this.studioName}`, {
        value: this.studioInstance.attrUrl,
      });
    }*/
  }

  /**
   * @public
   * Method to add users, take a list of userDefinition and will create a managed endpoints for each user
   * and create an IAM Policy scoped to the list managed endpoints
   * @param {NotebookUserOptions} userList list of users
   */
  public addUser(userList: NotebookUserOptions []) {
    //Initialize the managedEndpointArns
    //Used to store the arn of managed endpoints after creation for each users
    //This is used to update the IAM policy
    let managedEndpointArns: string [] = [];
    //let managedEndpointObjects: Map<string, CustomResource> = new Map <string, CustomResource> ();

    let iamRolePolicy: ManagedPolicy;

    let iamUserList: string [] = [];

    //Loop through each user and create its managed endpoint(s) as defined by the user
    for (let user of userList) {

      //For each policy create a role and then pass it to addManageEndpoint to create an endpoint
      user.notebookManagedEndpoints.forEach( (notebookManagedEndpoint, index) => {

        //Check if the managedendpoint is already used in role which is created for a managed endpoint
        //if there is no managedendpointArn create a new managedendpoint
        //else get managedendpoint and push it to  @managedEndpointArns
        // eslint-disable-next-line max-len
        let endpointName: string = notebookManagedEndpoint.managedEndpointName ? notebookManagedEndpoint.managedEndpointName : notebookManagedEndpoint.executionPolicy.managedPolicyName;

        if (!this.managedEndpointExecutionPolicyArnMapping.has(endpointName)) {

          //For each user or group, create a new managedEndpoint
          //ManagedEndpoint ARN is used to update and scope the session policy of the user or group

          let emrOnEksVersion: string | undefined = user.notebookManagedEndpoints[index].emrOnEksVersion;
          let configOverride: string | undefined = user.notebookManagedEndpoints[index].configurationOverrides;

          let managedEndpoint = this.emrEks.addManagedEndpoint(
            this,
            `${this.studioName}${Utils.stringSanitizer(notebookManagedEndpoint.executionPolicy.managedPolicyName)}`,
            {
              managedEndpointName: `${this.studioName}-${endpointName}`,
              virtualClusterId: this.emrVirtCluster.attrId,
              executionRole: this.emrEks.createExecutionRole(
                this,
                `${user.identityName}${index}`,
                notebookManagedEndpoint.executionPolicy,
              ),
              emrOnEksVersion: emrOnEksVersion ? emrOnEksVersion : undefined,
              configurationOverrides: configOverride ? configOverride : undefined,
            },

          );

          managedEndpoint.node.addDependency(this.emrEks);

          //Get the Security Group of the ManagedEndpoint which is the Engine Security Group
          let engineSecurityGroup: ISecurityGroup = SecurityGroup.fromSecurityGroupId(
            this,
            `engineSecurityGroup${user.identityName}${index}`,
            managedEndpoint.getAttString('securityGroup'));

          Tags.of(engineSecurityGroup).add('for-use-by-analytics-reference-architecture', 'true');

          let vpcCidrBlock: string = this.emrEks.eksCluster.vpc.vpcCidrBlock;

          //Update workspace Security Group to allow outbound traffic on port 18888 toward Engine Security Group
          this.workSpaceSecurityGroup.addEgressRule(Peer.ipv4(vpcCidrBlock), Port.tcp(18888), 'Allow traffic to EMR');

          this.engineSecurityGroup?.addIngressRule(Peer.ipv4(vpcCidrBlock), Port.tcp(18888), 'Allow traffic from EMR Studio');

          this.workSpaceSecurityGroup.applyRemovalPolicy(RemovalPolicy.DESTROY);

          //Tag the Security Group of the ManagedEndpoint to be used with EMR Studio
          Tags.of(engineSecurityGroup).add('for-use-with-amazon-emr-managed-policies', 'true');

          //Add the managedendpointArn to @managedEndpointExcutionPolicyArnMapping
          //This is to avoid the creation an endpoint with the same policy twice
          //Save resources and reduce the deployment time
          // TODO check the emr version is the same => to be fixed on a later commit need to solve adding a tuple to a JS map
          this.managedEndpointExecutionPolicyArnMapping.set(endpointName, managedEndpoint.getAttString('arn'));

          //Push the managedendpoint arn to be used in to build the policy to attach to it
          managedEndpointArns.push(managedEndpoint.getAttString('arn'));
        } else {
          managedEndpointArns.push(<string> this.managedEndpointExecutionPolicyArnMapping.get(endpointName));
        }
      });

      if (this.authMode === 'IAM' && this.federatedIdPARN === undefined) {
        //Create the role policy and gets its ARN
        iamRolePolicy = createIAMRolePolicy(this, user, this.studioServiceRole.roleName,
          managedEndpointArns, this.studioId);

        let iamUserCredentials: string = createIAMUser(this, iamRolePolicy!, user.identityName);

        new CfnOutput(this, `${user.identityName}`, {
          value: iamUserCredentials,
        });

        /*if (this.nestedStackParent != undefined) {
          new CfnOutput(this.nestedStackParent, `${user.identityName}`, {
            value: iamUserCredentials,
          });
        }*/

      } else if (this.authMode === 'IAM' && this.federatedIdPARN != undefined) {
        //Create the role policy and gets its ARN
        iamRolePolicy = createIAMRolePolicy(this, user, this.studioServiceRole.roleName,
          managedEndpointArns, this.studioId);

        createIAMFederatedRole(this, iamRolePolicy!, this.federatedIdPARN!, user.identityName, this.studioId);

      } else if (this.authMode === 'SSO') {
        //Create the session policy and gets its ARN
        let sessionPolicyArn = createUserSessionPolicy(this, user, this.studioServiceRole.roleName,
          managedEndpointArns, this.studioId);

        if (user.identityType == 'USER' || user.identityType == 'GROUP') {
          //Map a session to user or group
          new CfnStudioSessionMapping(this, 'studioUser' + user.identityName + user.identityName, {
            identityName: user.identityName,
            identityType: user.identityType,
            sessionPolicyArn: sessionPolicyArn,
            studioId: this.studioId,
          });
        } else {
          throw new Error(`identityType should be either USER or GROUP not ${user.identityType}`);
        }
      }
    }

    return iamUserList;
  }
}<|MERGE_RESOLUTION|>--- conflicted
+++ resolved
@@ -8,12 +8,7 @@
 import { Key } from '@aws-cdk/aws-kms';
 import { Bucket } from '@aws-cdk/aws-s3';
 import { Aws, CfnOutput, Construct, RemovalPolicy, Tags } from '@aws-cdk/core';
-<<<<<<< HEAD
-import { ContextOptions } from '../common/context-options';
-import { TrackedConstruct, TrackedConstructProps } from '../common/tracked-construct';
-=======
 import { AraBucket } from '../ara-bucket';
->>>>>>> 5caf7d43
 import { EmrEksCluster } from '../emr-eks-platform';
 import { SingletonKey } from '../singleton-kms-key';
 import { Utils } from '../utils';
@@ -26,6 +21,8 @@
   createUserSessionPolicy,
 } from './notebook-platform-helpers';
 import { NotebookUserOptions } from './notebook-user';
+import { ContextOptions } from '../common/context-options';
+import { TrackedConstruct, TrackedConstructProps } from '../common/tracked-construct';
 
 
 /**
