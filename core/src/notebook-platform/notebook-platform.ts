// Copyright Amazon.com, Inc. or its affiliates. All Rights Reserved.
// SPDX-License-Identifier: MIT-0

import { ISecurityGroup, Peer, Port, SecurityGroup, SubnetType } from '@aws-cdk/aws-ec2';
import { CfnStudio, CfnStudioProps, CfnStudioSessionMapping } from '@aws-cdk/aws-emr';
import { CfnVirtualCluster } from '@aws-cdk/aws-emrcontainers';
import { Effect, IManagedPolicy, IRole, ManagedPolicy, PolicyStatement, Role, ServicePrincipal } from '@aws-cdk/aws-iam';
import { Key } from '@aws-cdk/aws-kms';
<<<<<<< HEAD
import { Bucket } from '@aws-cdk/aws-s3';
import { Aws, CfnOutput, Construct, NestedStack, RemovalPolicy, Tags } from '@aws-cdk/core';
import { AraBucket } from '../ara-bucket';
=======
import { BlockPublicAccess, Bucket, BucketEncryption } from '@aws-cdk/aws-s3';
import { Aws, CfnOutput, Construct, RemovalPolicy, Tags } from '@aws-cdk/core';
>>>>>>> 9312675c
import { EmrEksCluster } from '../emr-eks-platform';
import { Utils } from '../utils';
import {
  createIAMFederatedRole,
  createIAMRolePolicy,
  createIAMUser,
  createStudioServiceRolePolicy,
  createStudioUserRolePolicy,
  createUserSessionPolicy,
} from './notebook-platform-helpers';
import { NotebookUserOptions } from './notebook-user';


/**
 * The properties for NotebookPlatform Construct.
 */
export interface NotebookPlatformProps {
  /**
   * Required
   * the EmrEks infrastructure used for the deployment
   * */
  readonly emrEks: EmrEksCluster;
  /**
   * Required the name to be given to the Amazon EMR Studio
   * Must be unique across the AWS account
   * */
  readonly studioName: string;
  /**
   * Required the authentication mode of Amazon EMR Studio
   * Either 'SSO' or 'IAM' defined in the Enum {@link studioAuthMode}
   * */
  readonly studioAuthMode: StudioAuthMode;
  /**
   * the namespace where to deploy the EMR Virtual Cluster
   * @default - Use the {@link EmrVirtualClusterOptions} default namespace
   * */
  readonly eksNamespace?: string;
  /**
   * Used when IAM Authentication is selected with IAM federation with an external identity provider (IdP) for Amazon EMR Studio
   * This is the URL used to sign in the AWS console
   * */
  readonly idpAuthUrl?: string;
  /**
   * Used when IAM Authentication is selected with IAM federation with an external identity provider (IdP) for Amazon EMR Studio
   * Value can be set with {@link IdpRelayState} Enum or through a value provided by the user
   * */
  readonly idpRelayStateParameterName?: string;
  /**
   * Used when IAM Authentication is selected with IAM federation with an external identity provider (IdP) for Amazon EMR Studio
   * Value taken from the IAM console in the Identity providers console
   * */
  readonly idpArn?: string;
}

/**
 * Enum to define authentication mode for Amazon EMR Studio
 */
export enum StudioAuthMode {
  IAM = 'IAM',
  SSO = 'SSO',
}

/**
 * Enum to define the type of identity Type in EMR studio
 */
export enum SSOIdentityType {
  USER = 'USER',
  GROUP = 'GROUP',
}

/**
 * Enum to define the RelayState of different IdPs
 * Used in EMR Studio Prop in the IAM_FEDERATED scenario
 */
export enum IdpRelayState {
  MICROSOFT_AZURE = 'RelayState',
  AUTH0 = 'RelayState',
  GOOGLE = 'RelayState',
  OKTA = 'RelayState',
  PING_FEDERATE = 'TargetResource',
  PING_ONE = 'PingOne',
}

/**
 * A CDK construct to create a notebook infrastructure based on Amazon EMR Studio and assign users to it
 *
 * This construct is initialized through a constructor that takes as argument an interface defined in {@link NotebookPlatformProps}
 * The construct has a method to add users {@link addUser} the method take as argument {@link NotebookUserOptions}
 *
 * Resources deployed:
 *
 * * An S3 Bucket used by EMR Studio to store the Jupyter notebooks
 * * A KMS encryption Key used to encrypt an S3 bucket used by EMR Studio to store jupyter notebooks
 * * An EMR Studio service Role as defined here, and allowed to access the S3 bucket and KMS key created above
 * * An EMR Studio User Role as defined here - The policy template which is leveraged is the Basic one from the Amazon EMR Studio documentation
 * * Multiple EMR on EKS Managed Endpoints, each for a user or a group of users
 * * An execution role to be passed to the Managed endpoint from a policy provided by the user
 * * Multiple Session Policies that are used to map an EMR Studio user or group to a set of resources they are allowed to access. These resources are:
 *   * EMR Virtual Cluster - created above
 *   * ManagedEndpoint
 *
 *
 * Usage example:
 *
 * ```typescript
 * const emrEks = EmrEksCluster.getOrCreate(stack, {
 *   eksAdminRoleArn: 'arn:aws:iam::012345678912:role/Admin-Admin',
 *   eksClusterName: 'cluster',
 * });
 *
 * const notebookPlatform = new NotebookPlatform(stack, 'platform-notebook', {
 *   emrEks: emrEks,
 *   eksNamespace: 'platformns',
 *   studioName: 'platform',
 *   studioAuthMode: StudioAuthMode.SSO,
 * });
 *
 * // If the S3 bucket is encrypted, add policy to the key for the role
 * const policy1 = new ManagedPolicy(stack, 'MyPolicy1', {
 *   statements: [
 *     new PolicyStatement({
 *       resources: <BUCKET ARN(s)>,
 *       actions: ['s3:*'],
 *     }),
 *     new PolicyStatement({
 *       resources: [
 *         stack.formatArn({
 *           account: Aws.ACCOUNT_ID,
 *           region: Aws.REGION,
 *           service: 'logs',
 *           resource: '*',
 *           arnFormat: ArnFormat.NO_RESOURCE_NAME,
 *         }),
 *       ],
 *       actions: [
 *         'logs:*',
 *       ],
 *     }),
 *   ],
 * });
 *
 * notebookPlatform.addUser([{
 *   identityName: 'user1',
 *   identityType: SSOIdentityType.USER,
 *   notebookManagedEndpoints: [{
 *     emrOnEksVersion: 'emr-6.4.0-latest',
 *     executionPolicy: policy1,
 *   }],
 * }]);
 *
 * ```
 */
export class NotebookPlatform extends Construct {
  private static readonly STUDIO_PRINCIPAL: string = 'elasticmapreduce.amazonaws.com';
  private readonly studioId: string;
  private readonly workSpaceSecurityGroup: SecurityGroup;
  private readonly engineSecurityGroup: ISecurityGroup | undefined;
  private readonly workspacesBucket: Bucket;
  private readonly studioUserRole?: IRole;
  private readonly studioServicePolicy: IManagedPolicy [];
  private readonly studioUserPolicy: IManagedPolicy [];
  private readonly studioSubnetList: string[] | undefined ;
  private readonly studioInstance: CfnStudio;
  private readonly studioName: string;
  private readonly emrEks: EmrEksCluster;
  private readonly emrVirtCluster: CfnVirtualCluster;
  private readonly emrVirtualClusterName: string;
  private readonly notebookPlatformEncryptionKey: Key;
  private readonly managedEndpointExecutionPolicyArnMapping: Map<string, string>;
  private readonly federatedIdPARN : string | undefined;
  private readonly authMode :string;
  private studioServiceRole: IRole;

  /**
   * @public
   * Constructs a new instance of the DataPlatform class
   * @param {Construct} scope the Scope of the AWS CDK Construct
   * @param {string} id the ID of the AWS CDK Construct
   * @param {NotebookPlatformProps} props the DataPlatformNotebooks [properties]{@link NotebookPlatformProps}
   */

  constructor(scope: Construct, id: string, props: NotebookPlatformProps) {
    super(scope, id);

    this.studioServicePolicy = [];
    this.studioUserPolicy = [];
    this.studioSubnetList = [];
    this.managedEndpointExecutionPolicyArnMapping = new Map<string, string>();
    this.authMode = props.studioAuthMode;

    if (props.idpArn !== undefined) {
      this.federatedIdPARN = props.idpArn;
    }

    //Create encryption key to use with cloudwatch loggroup and S3 bucket storing notebooks and
    this.notebookPlatformEncryptionKey = new Key(
      this,
      'KMS-key-'+ Utils.stringSanitizer(props.studioName), {
        enableKeyRotation: true,
      },
    );

    this.emrVirtualClusterName = 'emr-vc-' + Utils.stringSanitizer(props.studioName);
    this.emrEks = props.emrEks;

    //Get the list of private subnets in VPC
    this.studioSubnetList = this.emrEks.eksCluster.vpc.selectSubnets({
      onePerAz: true,
      subnetType: SubnetType.PRIVATE_WITH_NAT,
    }).subnetIds;


    //Create a virtual cluster a give it a name of 'emr-vc-'+studioName provided by user
    this.emrVirtCluster = this.emrEks.addEmrVirtualCluster(this, {
      createNamespace: true,
      eksNamespace: props.eksNamespace,
      name: Utils.stringSanitizer(this.emrVirtualClusterName),
    });

    //Create a security group to be attached to the studio workspaces
    this.workSpaceSecurityGroup = new SecurityGroup(this, `workspaceSecurityGroup-${props.studioName}`, {
      vpc: this.emrEks.eksCluster.vpc,
      securityGroupName: 'workSpaceSecurityGroup-'+props.studioName,
      allowAllOutbound: false,
    });

    //Tag workSpaceSecurityGroup to be used with EMR Studio
    Tags.of(this.workSpaceSecurityGroup).add('for-use-with-amazon-emr-managed-policies', 'true');

    //Create a security group to be attached to the engine for EMR
    //This is mandatory for Amazon EMR Studio although we are not using EMR on EC2
    this.engineSecurityGroup = new SecurityGroup(this, `engineSecurityGroup-${props.studioName}`, {
      vpc: this.emrEks.eksCluster.vpc,
      securityGroupName: 'engineSecurityGroup-'+props.studioName,
      allowAllOutbound: false,
    });

    //Tag engineSecurityGroup to be used with EMR Studio
    Tags.of(this.engineSecurityGroup).add('for-use-with-amazon-emr-managed-policies', 'true');

    //Create S3 bucket to store EMR Studio workspaces
    //Bucket is kept after destroying the construct
    this.workspacesBucket = AraBucket.getOrCreate(this, {
      bucketName: 'workspaces-bucket-' + Utils.stringSanitizer(props.studioName),
      encryptionKey: this.notebookPlatformEncryptionKey,
      serverAccessLogsPrefix: `${props.studioName}-workspace`,
    });

    this.notebookPlatformEncryptionKey.addToResourcePolicy(
      new PolicyStatement( {
        principals: [new ServicePrincipal('elasticmapreduce.amazonaws.com')],
        effect: Effect.ALLOW,
        actions: [
          'kms:Encrypt*',
          'kms:Decrypt*',
          'kms:ReEncrypt*',
          'kms:GenerateDataKey*',
          'kms:Describe*',
        ],
        conditions: {
          ArnEquals: {
            'aws:s3:arn': `arn:aws:s3:::${'ara-workspaces-bucket-' + Aws.ACCOUNT_ID + '-' + Utils.stringSanitizer(props.studioName)}/*`,
          },
        },
        resources: ['*'],
      }),
      false,
    );

    //Create a Managed policy for Studio service role
    this.studioServicePolicy.push(ManagedPolicy.fromManagedPolicyArn(this,
      `StudioServiceManagedPolicy-${props.studioName}`, createStudioServiceRolePolicy(this, this.notebookPlatformEncryptionKey.keyArn, this.workspacesBucket.bucketName,
        props.studioName),
    ));

    //Create a role for the Studio
    this.studioServiceRole = new Role(this, `studioServiceRole-${props.studioName}`, {
      assumedBy: new ServicePrincipal(NotebookPlatform.STUDIO_PRINCIPAL),
      roleName: 'studioServiceRole+' + Utils.stringSanitizer(props.studioName),
      managedPolicies: this.studioServicePolicy,
    });

    // Create an EMR Studio user role only if the user uses SSO as authentication mode
    if (props.studioAuthMode === 'SSO') {
      //Get Managed policy for Studio user role and put it in an array to be assigned to a user role
      this.studioUserPolicy.push(ManagedPolicy.fromManagedPolicyArn(this,
        `StudioUserManagedPolicy-${props.studioName}`,
        createStudioUserRolePolicy(this, props.studioName, this.studioServiceRole.roleName),
      ));

      //Create a role for the EMR Studio user, this roles is further restricted by session policy for each user
      this.studioUserRole = new Role(this, `studioUserRole-${props.studioName}`, {
        assumedBy: new ServicePrincipal(NotebookPlatform.STUDIO_PRINCIPAL),
        roleName: 'studioUserRole+' + Utils.stringSanitizer(props.studioName),
        managedPolicies: this.studioUserPolicy,
      });
    }
    // Create the EMR Studio
    this.studioInstance = new CfnStudio(this, `Studio-${props.studioName}`, <CfnStudioProps>{
      authMode: props.studioAuthMode,
      defaultS3Location: 's3://' + this.workspacesBucket.bucketName + '/',
      engineSecurityGroupId: this.engineSecurityGroup.securityGroupId,
      name: props.studioName,
      serviceRole: this.studioServiceRole.roleArn,
      subnetIds: this.studioSubnetList,
      userRole: this.studioUserRole ? this.studioUserRole.roleArn : undefined,
      vpcId: this.emrEks.eksCluster.vpc.vpcId,
      workspaceSecurityGroupId: this.workSpaceSecurityGroup.securityGroupId,
      idpAuthUrl: props.idpAuthUrl ? props.idpAuthUrl : undefined,
      idpRelayStateParameterName: props.idpRelayStateParameterName ? props.idpRelayStateParameterName: undefined,
    });

    // Set the Studio URL and Studio Id this is used in session Mapping for
    // EMR Studio when {@linkcode addFederatedUsers} or {@linkcode addSSOUsers} are called
    this.studioName = props.studioName;

    //Set the Studio Id to use for SessionMapping
    this.studioId = this.studioInstance.attrStudioId;

    new CfnOutput(this, `URL for EMR Studio: ${this.studioName}`, {
      value: this.studioInstance.attrUrl,
    });

    /*//Return EMR Studio URL as CfnOutput
    if (this.nestedStackParent != undefined) {
      new CfnOutput(this.nestedStackParent, `URL for EMR Studio: ${this.studioName}`, {
        value: this.studioInstance.attrUrl,
      });
    }*/
  }

  /**
   * @public
   * Method to add users, take a list of userDefinition and will create a managed endpoints for each user
   * and create an IAM Policy scoped to the list managed endpoints
   * @param {NotebookUserOptions} userList list of users
   */
  public addUser(userList: NotebookUserOptions []) {
    //Initialize the managedEndpointArns
    //Used to store the arn of managed endpoints after creation for each users
    //This is used to update the IAM policy
    let managedEndpointArns: string [] = [];
    //let managedEndpointObjects: Map<string, CustomResource> = new Map <string, CustomResource> ();

    let iamRolePolicy: ManagedPolicy;

    let iamUserList: string [] = [];

    //Loop through each user and create its managed endpoint(s) as defined by the user
    for (let user of userList) {

      //For each policy create a role and then pass it to addManageEndpoint to create an endpoint
      user.notebookManagedEndpoints.forEach( (notebookManagedEndpoint, index) => {

        //Check if the managedendpoint is already used in role which is created for a managed endpoint
        //if there is no managedendpointArn create a new managedendpoint
        //else get managedendpoint and push it to  @managedEndpointArns
        // eslint-disable-next-line max-len
        let endpointName: string = notebookManagedEndpoint.managedEndpointName ? notebookManagedEndpoint.managedEndpointName : notebookManagedEndpoint.executionPolicy.managedPolicyName;

        if (!this.managedEndpointExecutionPolicyArnMapping.has(endpointName)) {

          //For each user or group, create a new managedEndpoint
          //ManagedEndpoint ARN is used to update and scope the session policy of the user or group

          let emrOnEksVersion: string | undefined = user.notebookManagedEndpoints[index].emrOnEksVersion;
          let configOverride: string | undefined = user.notebookManagedEndpoints[index].configurationOverrides;

          let managedEndpoint = this.emrEks.addManagedEndpoint(
            this,
            `${this.studioName}${Utils.stringSanitizer(notebookManagedEndpoint.executionPolicy.managedPolicyName)}`,
            {
              managedEndpointName: `${this.studioName}-${endpointName}`,
              virtualClusterId: this.emrVirtCluster.attrId,
              executionRole: this.emrEks.createExecutionRole(
                this,
                `${user.identityName}${index}`,
                notebookManagedEndpoint.executionPolicy,
              ),
              emrOnEksVersion: emrOnEksVersion ? emrOnEksVersion : undefined,
              configurationOverrides: configOverride ? configOverride : undefined,
            },

          );

          managedEndpoint.node.addDependency(this.emrEks);

          //Get the Security Group of the ManagedEndpoint which is the Engine Security Group
          let engineSecurityGroup: ISecurityGroup = SecurityGroup.fromSecurityGroupId(
            this,
            `engineSecurityGroup${user.identityName}${index}`,
            managedEndpoint.getAttString('securityGroup'));

          Tags.of(engineSecurityGroup).add('for-use-by-analytics-reference-architecture', 'true');

          let vpcCidrBlock: string = this.emrEks.eksCluster.vpc.vpcCidrBlock;

          //Update workspace Security Group to allow outbound traffic on port 18888 toward Engine Security Group
          this.workSpaceSecurityGroup.addEgressRule(Peer.ipv4(vpcCidrBlock), Port.tcp(18888), 'Allow traffic to EMR');

          this.engineSecurityGroup?.addIngressRule(Peer.ipv4(vpcCidrBlock), Port.tcp(18888), 'Allow traffic from EMR Studio');

          this.workSpaceSecurityGroup.applyRemovalPolicy(RemovalPolicy.DESTROY);

          //Tag the Security Group of the ManagedEndpoint to be used with EMR Studio
          Tags.of(engineSecurityGroup).add('for-use-with-amazon-emr-managed-policies', 'true');

          //Add the managedendpointArn to @managedEndpointExcutionPolicyArnMapping
          //This is to avoid the creation an endpoint with the same policy twice
          //Save resources and reduce the deployment time
          // TODO check the emr version is the same => to be fixed on a later commit need to solve adding a tuple to a JS map
          this.managedEndpointExecutionPolicyArnMapping.set(endpointName, managedEndpoint.getAttString('arn'));

          //Push the managedendpoint arn to be used in to build the policy to attach to it
          managedEndpointArns.push(managedEndpoint.getAttString('arn'));
        } else {
          managedEndpointArns.push(<string> this.managedEndpointExecutionPolicyArnMapping.get(endpointName));
        }
      });

      if (this.authMode === 'IAM' && this.federatedIdPARN === undefined) {
        //Create the role policy and gets its ARN
        iamRolePolicy = createIAMRolePolicy(this, user, this.studioServiceRole.roleName,
          managedEndpointArns, this.studioId);

        let iamUserCredentials: string = createIAMUser(this, iamRolePolicy!, user.identityName);

        new CfnOutput(this, `${user.identityName}`, {
          value: iamUserCredentials,
        });

        /*if (this.nestedStackParent != undefined) {
          new CfnOutput(this.nestedStackParent, `${user.identityName}`, {
            value: iamUserCredentials,
          });
        }*/

      } else if (this.authMode === 'IAM' && this.federatedIdPARN != undefined) {
        //Create the role policy and gets its ARN
        iamRolePolicy = createIAMRolePolicy(this, user, this.studioServiceRole.roleName,
          managedEndpointArns, this.studioId);

        createIAMFederatedRole(this, iamRolePolicy!, this.federatedIdPARN!, user.identityName, this.studioId);

      } else if (this.authMode === 'SSO') {
        //Create the session policy and gets its ARN
        let sessionPolicyArn = createUserSessionPolicy(this, user, this.studioServiceRole.roleName,
          managedEndpointArns, this.studioId);

        if (user.identityType == 'USER' || user.identityType == 'GROUP') {
          //Map a session to user or group
          new CfnStudioSessionMapping(this, 'studioUser' + user.identityName + user.identityName, {
            identityName: user.identityName,
            identityType: user.identityType,
            sessionPolicyArn: sessionPolicyArn,
            studioId: this.studioId,
          });
        } else {
          throw new Error(`identityType should be either USER or GROUP not ${user.identityType}`);
        }
      }
    }

    return iamUserList;
  }
}<|MERGE_RESOLUTION|>--- conflicted
+++ resolved
@@ -6,14 +6,9 @@
 import { CfnVirtualCluster } from '@aws-cdk/aws-emrcontainers';
 import { Effect, IManagedPolicy, IRole, ManagedPolicy, PolicyStatement, Role, ServicePrincipal } from '@aws-cdk/aws-iam';
 import { Key } from '@aws-cdk/aws-kms';
-<<<<<<< HEAD
 import { Bucket } from '@aws-cdk/aws-s3';
-import { Aws, CfnOutput, Construct, NestedStack, RemovalPolicy, Tags } from '@aws-cdk/core';
+import { Aws, CfnOutput, Construct, RemovalPolicy, Tags } from '@aws-cdk/core';
 import { AraBucket } from '../ara-bucket';
-=======
-import { BlockPublicAccess, Bucket, BucketEncryption } from '@aws-cdk/aws-s3';
-import { Aws, CfnOutput, Construct, RemovalPolicy, Tags } from '@aws-cdk/core';
->>>>>>> 9312675c
 import { EmrEksCluster } from '../emr-eks-platform';
 import { Utils } from '../utils';
 import {
