--- conflicted
+++ resolved
@@ -54,27 +54,19 @@
  * This construct is based on 3 Amazon S3 buckets configured with AWS best practices:
  *  * S3 buckets for Raw/Cleaned/Transformed data,
  *  * data lifecycle optimization/transitioning to different Amazon S3 storage classes
-<<<<<<< HEAD
  *  * server side buckets encryption managed by KMS customer key
  *  * SSL communication enforcement
  *  * access logged to an S3 bucket
  *  * All public access blocked
  *  
-=======
- *  * server side buckets encryption managed by KMS
- * 
->>>>>>> e097c08d
  * By default the transitioning rules to Amazon S3 storage classes are configured as following:
  *  * Raw data is moved to Infrequent Access after 30 days and archived to Glacier after 90 days
  *  * Clean and Transformed data is moved to Infrequent Access after 90 days and is not archived
  * 
-<<<<<<< HEAD
  * Objects and buckets are automatically deleted when the CDK application is detroyed.
  * 
  * For custom requirements, consider using {@link AraBucket}.
  * 
-=======
->>>>>>> e097c08d
  * Usage example:
  * ```typescript
  * import * as cdk from '@aws-cdk/core';
@@ -171,11 +163,7 @@
       },
       {
         storageClass: StorageClass.GLACIER,
-<<<<<<< HEAD
-        transitionAfter: Duration.days(props.rawArchiveDelay || 90),
-=======
         transitionAfter: Duration.days(rawArchiveDelay),
->>>>>>> e097c08d
       },
     ];
 
