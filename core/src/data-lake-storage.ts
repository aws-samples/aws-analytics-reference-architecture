// Copyright Amazon.com, Inc. or its affiliates. All Rights Reserved.
// SPDX-License-Identifier: MIT-0

<<<<<<< HEAD
import { Bucket, StorageClass, BucketEncryption } from '@aws-cdk/aws-s3';
import { Construct, Aws, RemovalPolicy, Duration } from '@aws-cdk/core';
import { ContextOptions } from './common/context-options';
import { TrackedConstruct, TrackedConstructProps } from './common/tracked-construct';
=======
import { Bucket, BucketEncryption, StorageClass } from '@aws-cdk/aws-s3';
import { Construct, Duration } from '@aws-cdk/core';
import { AraBucket } from './ara-bucket';
>>>>>>> 5caf7d43

/**
 * Properties for the DataLakeStorage Construct
 */

export interface DataLakeStorageProps {
  /**
   * Delay (in days) before moving RAW data to cold storage (Infrequent Access storage class)
   * @default -  Move objects to Infrequent Access after 30 days
   */
  readonly rawInfrequentAccessDelay?: number;

  /**
   * Delay (in days) before archiving RAW data to frozen storage (Glacier storage class)
   * @default -  Move objects to Glacier after 90 days
   */
  readonly rawArchiveDelay?: number;

  /**
   * Delay (in days) before moving CLEAN data to cold storage (Infrequent Access storage class)
   * @default -  Move objects to Infrequent Access after 90 days
   */
  readonly cleanInfrequentAccessDelay?: number;

  /**
   *
   * Delay (in days) before archiving CLEAN data to frozen storage (Glacier storage class)
   * @default -  Objects are not archived to Glacier
   */
  readonly cleanArchiveDelay?: number;

  /**
   * Delay (in days) before moving TRANSFORM data to cold storage (Infrequent Access storage class)
   * @default -  Move objects to Infrequent Access after 90 days
   */
  readonly transformInfrequentAccessDelay?: number;

  /**
   * Delay (in days) before archiving TRANSFORM data to frozen storage (Glacier storage class)
   * @default -  Objects are not archived to Glacier
   */
  readonly transformArchiveDelay?: number;
}

/**
 * A CDK Construct that creates the storage layers of a data lake composed of Amazon S3 Buckets.
 *
 * This construct is based on 3 Amazon S3 buckets configured with AWS best practices:
 *  * S3 buckets for Raw/Cleaned/Transformed data,
 *  * data lifecycle optimization/transitioning to different Amazon S3 storage classes
<<<<<<< HEAD
 *  * server side buckets encryption managed by KMS
=======
 *  * server side buckets encryption managed by KMS customer key
 *  * Default single KMS key
 *  * SSL communication enforcement
 *  * access logged to an S3 bucket
 *  * All public access blocked
>>>>>>> 5caf7d43
 *
 * By default the transitioning rules to Amazon S3 storage classes are configured as following:
 *  * Raw data is moved to Infrequent Access after 30 days and archived to Glacier after 90 days
 *  * Clean and Transformed data is moved to Infrequent Access after 90 days and is not archived
 *
<<<<<<< HEAD
=======
 * Objects and buckets are automatically deleted when the CDK application is detroyed.
 *
 * For custom requirements, consider using {@link AraBucket}.
 *
>>>>>>> 5caf7d43
 * Usage example:
 * ```typescript
 * import * as cdk from '@aws-cdk/core';
 * import { DataLakeStorage } from 'aws-analytics-reference-architecture';
 *
 * const exampleApp = new cdk.App();
 * const stack = new cdk.Stack(exampleApp, 'DataLakeStorageStack');
 *
 * new DataLakeStorage(stack, 'MyDataLakeStorage', {
 *  rawInfrequentAccessDelay: 90,
 *  rawArchiveDelay: 180,
 *  cleanInfrequentAccessDelay: 180,
 *  cleanArchiveDelay: 360,
 *  transformInfrequentAccessDelay: 180,
 *  transformArchiveDelay: 360,
 * });
 * ```
 */

export class DataLakeStorage extends TrackedConstruct {

  public readonly rawBucket: Bucket;
  public readonly cleanBucket: Bucket;
  public readonly transformBucket: Bucket;

  /**
   * Construct a new instance of DataLakeStorage based on Amazon S3 buckets with best practices configuration
   * @param {Construct} scope the Scope of the CDK Construct
   * @param {string} id the ID of the CDK Construct
   * @param {DataLakeStorageProps} props the DataLakeStorageProps properties
   * @access public
   */

  constructor(scope: Construct, id: string, props?: DataLakeStorageProps) {

    const trackedConstructProps : TrackedConstructProps = {
      trackingCode: ContextOptions.DATA_LAKE_ID,
    };

    super(scope, id, trackedConstructProps);

    var rawInfrequentAccessDelay = 30;
    var rawArchiveDelay = 90;
    var cleanInfrequentAccessDelay = 90;
    var cleanArchiveDelay = undefined;
    var transformInfrequentAccessDelay = 90;
    var transformArchiveDelay = undefined;

    if (props) {
      if (props.rawInfrequentAccessDelay) {
        if (props.rawInfrequentAccessDelay < 30 ) {
          throw new Error('Transitioning to infrequent access storage class cannot be done before 30 days');
        } else {
          rawInfrequentAccessDelay = props.rawInfrequentAccessDelay;
        }
      }
      if (props.rawArchiveDelay) {
        if (props.rawArchiveDelay < 90 ) {
          throw new Error('Archiving to glacier storage class cannot be done before 90 days');
        } else {
          rawArchiveDelay = props.rawArchiveDelay;
        }
      }
      if (props.cleanInfrequentAccessDelay) {
        if (props.cleanInfrequentAccessDelay < 30 ) {
          throw new Error('Transitioning to infrequent access storage class cannot be done before 30 days');
        } else {
          cleanInfrequentAccessDelay = props.cleanInfrequentAccessDelay;
        }
      }
      if (props.cleanArchiveDelay) {
        if (props.cleanArchiveDelay < 90 ) {
          throw new Error('Archiving to glacier storage class cannot be done before 90 days');
        } else {
          cleanArchiveDelay = props.cleanArchiveDelay;
        }
      }
      if (props.transformInfrequentAccessDelay) {
        if (props.transformInfrequentAccessDelay < 30 ) {
          throw new Error('Transitioning to infrequent access storage class cannot be done before 30 days');
        } else {
          transformInfrequentAccessDelay = props.transformInfrequentAccessDelay;
        }
      }
      if (props.transformArchiveDelay) {
        if (props.transformArchiveDelay < 90 ) {
          throw new Error('Archiving to glacier storage class cannot be done before 90 days');
        } else {
          transformArchiveDelay = props.transformArchiveDelay;
        }
      }
    }

    // Prepare Amazon S3 Lifecycle Rules for raw data
    const rawTransitions = [
      {
        storageClass: StorageClass.INFREQUENT_ACCESS,
        transitionAfter: Duration.days(rawInfrequentAccessDelay),
      },
      {
        storageClass: StorageClass.GLACIER,
        transitionAfter: Duration.days(rawArchiveDelay),
      },
    ];

    // Create the raw data bucket with the raw transitions
    this.rawBucket = AraBucket.getOrCreate(this, {
      encryption: BucketEncryption.KMS,
      bucketName: 'raw',
      lifecycleRules: [
        {
          transitions: rawTransitions,
          abortIncompleteMultipartUploadAfter: Duration.days(1),
        },
      ],
      serverAccessLogsPrefix: 'raw-bucket',
    });

    // Prepare Amazon S3 Lifecycle Rules for clean data
    const cleanTransitions = [
      {
        storageClass: StorageClass.INFREQUENT_ACCESS,
        transitionAfter: Duration.days(cleanInfrequentAccessDelay),
      },
    ];
    if ( cleanArchiveDelay ) {
      cleanTransitions.push(
        {
          storageClass: StorageClass.GLACIER,
          transitionAfter: Duration.days(cleanArchiveDelay),
        },
      );
    }

    // Create the clean data bucket
    this.cleanBucket = AraBucket.getOrCreate(this, {
      encryption: BucketEncryption.KMS,
      bucketName: 'clean',
      lifecycleRules: [
        {
          transitions: cleanTransitions,
          abortIncompleteMultipartUploadAfter: Duration.days(1),
        },
      ],
      serverAccessLogsPrefix: 'clean-bucket',
    });

    // Prepare Amazon S3 Lifecycle Rules for clean data
    const transformTransitions = [
      {
        storageClass: StorageClass.INFREQUENT_ACCESS,
        transitionAfter: Duration.days(transformInfrequentAccessDelay),
      },
    ];
    if ( transformArchiveDelay ) {
      transformTransitions.push(
        {
          storageClass: StorageClass.GLACIER,
          transitionAfter: Duration.days(transformArchiveDelay),
        },
      );
    }

    // Create the transform data bucket
    this.transformBucket = AraBucket.getOrCreate(this, {
      encryption: BucketEncryption.KMS,
      bucketName: 'transform',
      lifecycleRules: [
        {
          transitions: transformTransitions,
          abortIncompleteMultipartUploadAfter: Duration.days(1),
        },
      ],
      serverAccessLogsPrefix: 'transform-bucket',
    });
  }
}<|MERGE_RESOLUTION|>--- conflicted
+++ resolved
@@ -1,16 +1,11 @@
 // Copyright Amazon.com, Inc. or its affiliates. All Rights Reserved.
 // SPDX-License-Identifier: MIT-0
 
-<<<<<<< HEAD
-import { Bucket, StorageClass, BucketEncryption } from '@aws-cdk/aws-s3';
-import { Construct, Aws, RemovalPolicy, Duration } from '@aws-cdk/core';
-import { ContextOptions } from './common/context-options';
-import { TrackedConstruct, TrackedConstructProps } from './common/tracked-construct';
-=======
 import { Bucket, BucketEncryption, StorageClass } from '@aws-cdk/aws-s3';
 import { Construct, Duration } from '@aws-cdk/core';
 import { AraBucket } from './ara-bucket';
->>>>>>> 5caf7d43
+import { ContextOptions } from './common/context-options';
+import { TrackedConstruct, TrackedConstructProps } from './common/tracked-construct';
 
 /**
  * Properties for the DataLakeStorage Construct
@@ -61,27 +56,20 @@
  * This construct is based on 3 Amazon S3 buckets configured with AWS best practices:
  *  * S3 buckets for Raw/Cleaned/Transformed data,
  *  * data lifecycle optimization/transitioning to different Amazon S3 storage classes
-<<<<<<< HEAD
- *  * server side buckets encryption managed by KMS
-=======
  *  * server side buckets encryption managed by KMS customer key
  *  * Default single KMS key
  *  * SSL communication enforcement
  *  * access logged to an S3 bucket
  *  * All public access blocked
->>>>>>> 5caf7d43
  *
  * By default the transitioning rules to Amazon S3 storage classes are configured as following:
  *  * Raw data is moved to Infrequent Access after 30 days and archived to Glacier after 90 days
  *  * Clean and Transformed data is moved to Infrequent Access after 90 days and is not archived
  *
-<<<<<<< HEAD
-=======
  * Objects and buckets are automatically deleted when the CDK application is detroyed.
  *
  * For custom requirements, consider using {@link AraBucket}.
  *
->>>>>>> 5caf7d43
  * Usage example:
  * ```typescript
  * import * as cdk from '@aws-cdk/core';
