// Copyright Amazon.com, Inc. or its affiliates. All Rights Reserved.
// SPDX-License-Identifier: MIT-0

import { Construct, CfnOutput } from '@aws-cdk/core';

/**
 * The properties for the Example Construct class.
 */

export interface ExampleProps {
  /**
   * Name used to qualify the CfnOutput in the Stack
   * @default -  Set to 'defaultMessage' if not provided
   */
  readonly name?: string;
  /**
   * Value used in the CfnOutput in the Stack
   * @default -  Set to 'defaultValue!' if not provided
   */
  readonly value?: string;
}

/**
 * Example Construct to help onboarding contributors.
 * This example includes best practices for code comment/documentation generation,
 * and for default parameters pattern in CDK using Props with Optional properties
 */

export class Example extends Construct {

  /**
   * Constructs a new instance of the Example class with CfnOutput.
   * CfnOutput can be customized.
<<<<<<< HEAD
   * @param {Construct} scope the Scope of the AWS CDK Construct
   * @param {string} id the ID of the AWS CDK Construct
   * @param {ExampleProps} props the ExampleProps [properties]{@link ExampleProps}
   * @since 1.0.0
=======
   * @param {Construct} scope the Scope of the CDK Construct
   * @param {string} id the ID of the CDK Construct
   * @param {ExampleProps} props the ExampleProps properties
>>>>>>> 18a6a669
   * @access public
   */

  constructor(scope: Construct, id: string, props: ExampleProps) {
    super(scope, id);

    // add a fake CFN Output to the Stack
    // use an export name because the output name is defined by AWS CDK
    new CfnOutput(this, 'message', {
      exportName: props.name ? props.name: 'defaultMessage',
      value: props.value ? props.value: 'defaultValue!',
    });
  }
}<|MERGE_RESOLUTION|>--- conflicted
+++ resolved
@@ -31,16 +31,9 @@
   /**
    * Constructs a new instance of the Example class with CfnOutput.
    * CfnOutput can be customized.
-<<<<<<< HEAD
-   * @param {Construct} scope the Scope of the AWS CDK Construct
-   * @param {string} id the ID of the AWS CDK Construct
-   * @param {ExampleProps} props the ExampleProps [properties]{@link ExampleProps}
-   * @since 1.0.0
-=======
    * @param {Construct} scope the Scope of the CDK Construct
    * @param {string} id the ID of the CDK Construct
    * @param {ExampleProps} props the ExampleProps properties
->>>>>>> 18a6a669
    * @access public
    */
 
