--- conflicted
+++ resolved
@@ -73,6 +73,31 @@
 
   public static readonly DEFAULT_EKS_VERSION = KubernetesVersion.V1_20;
   public static readonly DEFAULT_EMR_VERSION = 'emr-6.3.0-latest';
+
+  public static getOrCreate(scope: Construct, eksAdminRoleArn: string, kubernetesVersion: KubernetesVersion) {
+
+    const clusterName = 'ara-cluster';
+    const stack = Stack.of(scope);
+    const id = `${clusterName}Singleton`;
+
+    let emrEksCluster: EmrEksCluster;
+
+    if (stack.node.tryFindChild(id) == undefined) {
+      emrEksCluster = new EmrEksCluster(stack, id, {
+        kubernetesVersion: kubernetesVersion,
+        eksAdminRoleArn: eksAdminRoleArn,
+        eksClusterName: clusterName,
+      });
+
+      //Add a nodegroup for notebooks
+      emrEksCluster.addEmrEksNodegroup(EmrEksNodegroup.NOTEBOOK_DRIVER);
+      emrEksCluster.addEmrEksNodegroup(EmrEksNodegroup.NOTEBOOK_EXECUTOR);
+    }
+
+
+    return stack.node.tryFindChild(id) as EmrEksCluster || emrEksCluster!;
+  }
+
   private static readonly EMR_VERSIONS = ['emr-6.3.0-latest', 'emr-6.2.0-latest', 'emr-5.33.0-latest', 'emr-5.32.0-latest']
   private static readonly AUTOSCALING_POLICY = PolicyStatement.fromJson(IamPolicyAutoscaler);
   private readonly emrServiceRole: CfnServiceLinkedRole;
@@ -99,13 +124,8 @@
 
     this.clusterName = props.eksClusterName ?? 'emr-eks-cluster';
 
-<<<<<<< HEAD
-    // create an Amazon EKS CLuster with default parameters if not provided in the properties
-    this.eksCluster = new Cluster(scope, this.eksClusterName, {
-=======
     // create an Amazon EKS CLuster with default paramaters if not provided in the properties
     this.eksCluster = new Cluster(scope, this.clusterName, {
->>>>>>> ae286859
       defaultCapacity: 0,
       clusterName: this.clusterName,
       version: props.kubernetesVersion || EmrEksCluster.DEFAULT_EKS_VERSION,
@@ -196,8 +216,8 @@
     this.addEmrEksNodegroup(EmrEksNodegroup.SHARED_DRIVER);
     this.addEmrEksNodegroup(EmrEksNodegroup.SHARED_EXECUTOR);
 
-    // Create an Amazon S3 Buclet for default podTemplate assets
-    const assetBucket = SingletonBucket.getOrCreate(this, 'emr-eks-assets');
+    // Create an Amazon S3 Bucket for default podTemplate assets
+    const assetBucket = SingletonBucket.getOrCreate(this, `${this.clusterName}-emr-eks-assets`);
     // Deploy the default podTemplates
     this.podTemplateLocation = {
       bucketName: assetBucket.bucketName,
@@ -711,4 +731,5 @@
     executionRole.attachInlinePolicy(policy);
     return executionRole;
   }
+
 }