--- conflicted
+++ resolved
@@ -43,13 +43,10 @@
 import * as IamPolicyAlb from './resources/k8s/iam-policy-alb.json';
 import * as K8sRoleBinding from './resources/k8s/rbac/emr-containers-role-binding.json';
 import * as K8sRole from './resources/k8s/rbac/emr-containers-role.json';
-<<<<<<< HEAD
-import { Construct } from 'constructs';
-=======
 import { ContextOptions } from '../common/context-options';
 import { TrackedConstruct, TrackedConstructProps } from '../common/tracked-construct';
 
->>>>>>> b3e1064d
+import { Construct } from 'constructs';
 
 /**
  * The properties for the EmrEksCluster Construct class.
