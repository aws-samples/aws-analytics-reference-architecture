--- conflicted
+++ resolved
@@ -7,18 +7,14 @@
  * The properties for the TrackedConstructProps construct.
  */
 export interface TrackedConstructProps {
-<<<<<<< HEAD
-  readonly trackingCode: string;
-=======
   /**
    * Unique code used to measure the number of the CloudFormation deployments
    */
-  trackingCode: string;
->>>>>>> 5caf7d43
+  readonly trackingCode: string;
 }
 
 /**
- * A type of CDK Construct that is tracked via a unique code in Stack labels. 
+ * A type of CDK Construct that is tracked via a unique code in Stack labels.
  * It is  used to measure the number of deployments and so the impact of the Analytics Reference Architecture.
  */
 export class TrackedConstruct extends cdk.Construct {
