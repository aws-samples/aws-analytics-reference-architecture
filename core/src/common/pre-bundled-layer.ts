// Copyright Amazon.com, Inc. or its affiliates. All Rights Reserved.
// SPDX-License-Identifier: MIT-0

import * as path from 'path';
<<<<<<< HEAD
import {Code, LayerVersion, LayerVersionProps, Runtime} from 'aws-cdk-lib/aws-lambda';
import { Stack } from 'aws-cdk-lib';
import { Construct } from 'constructs';
=======
import { Code, LayerVersion, LayerVersionProps, Runtime } from '@aws-cdk/aws-lambda';
import * as cdk from '@aws-cdk/core';
import { Construct, Stack } from '@aws-cdk/core';
>>>>>>> b3e1064d

/**
 * The properties for the PreBundledLayer construct.
 * It extends existing LayerProps as optional using `Partial` (as we don't require `Code` prop)
 */
export interface PreBundledLayerProps extends Partial<LayerVersionProps>{
  codePath: string;
}

/**
 * A Layer with prebundled dependencies that can be reused accross multiple [PreBundledFunction]{@link PreBundledFunction} resources.
 * This layer reduces the total size of the Analytics Reference Architecture library by factorizing common dependencies in one shared layer.
 *
 * Do not include packages in your Lambda function `requirements.txt` if they are already part of the PreBundledLayer.
 *
 * Here is the list of bundled dependencies:
 * * astroid==2.4.2
 * * autopep8==1.6.0
 * * backports.entry-points-selectable==1.1.0
 * * boto3==1.20.12
 * * botocore==1.23.12
 * * click==8.0.3
 * * distlib==0.3.2
 * * filelock==3.0.12
 * * Flask==2.0.2
 * * isort==5.6.4
 * * itsdangerous==2.0.1
 * * Jinja2==3.0.2
 * * jmespath==0.10.0
 * * lazy-object-proxy==1.4.3
 * * MarkupSafe==2.0.1
 * * mccabe==0.6.1
 * * platformdirs==2.2.0
 * * pycodestyle==2.8.0
 * * pylint==2.6.0
 * * python-dateutil==2.8.2
 * * s3transfer==0.5.0
 * * six==1.15.0
 * * toml==0.10.2
 * * urllib3==1.26.7
 * * virtualenv==20.7.0
 * * Werkzeug==2.0.2
 * * wrapt==1.12.1
 */
export class PreBundledLayer extends LayerVersion {

  /**
   * Get an existing PreBundledLayer if it already exists in the CDK scope or create a new one
   * @param {Construct} scope the CDK scope used to search or create the cluster
   * @param {string} codePath the code path used to create the layer
   */
  public static getOrCreate(scope: Construct, codePath: string) {
    const stack = Stack.of(scope);
    const id = 'boto3Layer';

    // eslint-disable-next-line max-len
    const boto3Layer = stack.nestedStackParent ? stack.nestedStackParent.node.tryFindChild(id) as LayerVersion : stack.node.tryFindChild(id) as LayerVersion;

    return boto3Layer || new PreBundledLayer(stack, id, {
      codePath: codePath,
      compatibleRuntimes: [Runtime.PYTHON_3_6, Runtime.PYTHON_3_8, Runtime.PYTHON_3_7, Runtime.PYTHON_3_9],
      layerVersionName: 'ara-boto3-layer',
    });
  }

  /**
   * Constructs a new instance of the PreBundledLayer construct
   * @param {Construct} scope the Scope of the CDK Construct
   * @param {string} id the ID of the CDK Construct
   * @param {PreBundledFunctionProps} props the PreBundledFunction [properties]{@link PreBundledFunctionProps}
   */
  constructor(scope: Construct, id: string, props: PreBundledLayerProps) {

    if (props.code) {
      throw new Error('Pass "codePath" prop instead of "code" . See CONTRIB_FAQ.md on how to create prebundled Lambda function.');
    }

    let layerProps:any = { ...props };

    // __dirname is where this file is. In JSII, it is <jsii_tmp_path>/lib/common.
    // When running unit tests, it is ./src/common). In both case, we need to go up one level.
    let assetPath = path.join(__dirname, `../${props.codePath}`);

    layerProps.code = Code.fromAsset(assetPath);

    //delete props that were added to force user input
    delete layerProps.codePath;

    super(scope, id, { ...(layerProps as LayerVersionProps) });

  }
}<|MERGE_RESOLUTION|>--- conflicted
+++ resolved
@@ -2,15 +2,9 @@
 // SPDX-License-Identifier: MIT-0
 
 import * as path from 'path';
-<<<<<<< HEAD
 import {Code, LayerVersion, LayerVersionProps, Runtime} from 'aws-cdk-lib/aws-lambda';
 import { Stack } from 'aws-cdk-lib';
 import { Construct } from 'constructs';
-=======
-import { Code, LayerVersion, LayerVersionProps, Runtime } from '@aws-cdk/aws-lambda';
-import * as cdk from '@aws-cdk/core';
-import { Construct, Stack } from '@aws-cdk/core';
->>>>>>> b3e1064d
 
 /**
  * The properties for the PreBundledLayer construct.
