// Copyright Amazon.com, Inc. or its affiliates. All Rights Reserved.
// SPDX-License-Identifier: MIT-0

import * as path from 'path';
import { Effect, ManagedPolicy, PolicyStatement, Role, ServicePrincipal } from 'aws-cdk-lib/aws-iam';
import { Code, Function, FunctionProps } from 'aws-cdk-lib/aws-lambda';
import { Aws } from 'aws-cdk-lib';
// import { PreBundledLayer } from './pre-bundled-layer';
import { Construct } from 'constructs';

/**
 * The properties for the PreBundledFunction construct.
 * It extends existing FunctionProps as optional using `Partial`
 * (as we don't require `Code` prop)
 */
export interface PreBundledFunctionProps extends Partial<FunctionProps> {
  codePath: string;
<<<<<<< HEAD
  name: string;
  lambdaPolicyStatements?: PolicyStatement[];
  lambdaLayers?: ILayerVersion[];
=======
  lambdaPolicyStatements?: PolicyStatement[];
>>>>>>> 21957630
}

/**
 * A Lambda function with prebundled dependencies.
 *
 * It changes of the code path by based on the environment that `cdk synth` is running on.
 *
 * This class is used together with a Projen custom task "copy-resources", and "pip-install".
 * The tasks will ensure that all Python and libraries files are available in "lib" folder,
 * with the same relative path.
 *
 * When this construct is being run in JSII, this file will be in `node_modules` folder
 * (as it's installed as a 3rd party library.) So we need to change reference based on __dirname.
 *
 * Additionally, the Lambda function is using a common Lambda layer with common dependencies when the runtime is Python.
 * Refer to [PreBundledLayer]{@link PreBundledLayer} construct for packaged Python dependencies.
 *
 *  * Usage example:
 * ```typescript
 * import { PreBundledFunction } from 'aws-analytics-reference-architecture';
 *
 * new PreBundledFunction(this, 'PreBundledFunction', {
 *   codePath: 'construct-dir/resources/lambdas/lambda_dir',
 *   lambdaPolicyStatements: findFilePathsFnPolicy,
 *   // you can use any property available in Function CDK Construct including
 *   memorySize: 1024,
 *   runtime: Runtime.PYTHON_3_8,
 *   handler: 'lmabda-file-name.handler',
 *   logRetention: RetentionDays.ONE_WEEK,
 *   timeout: Duration.minutes(15),
 * });
 * ```
 */
export class PreBundledFunction extends Function {

  /**
   * Constructs a new instance of the PreBundledFunction construct
   * @param {Construct} scope the Scope of the CDK Construct
   * @param {string} id the ID of the CDK Construct
   * @param {PreBundledFunctionProps} props the PreBundledFunction [properties]{@link PreBundledFunctionProps}
   */
  constructor(scope: Construct, id: string, props: PreBundledFunctionProps) {

    if (props.code) {
      throw new Error('Pass "codePath" prop instead of "code" . See CONTRIB_FAQ.md on how to create prebundled Lambda function.');
    }

    let functionProps: any = { ...props };

    // __dirname is where this file is. In JSII, it is <jsii_tmp_path>/lib/common.
    // When running unit tests, it is ./src/common). In both case, we need to go up one level.
    let assetPath = path.join(__dirname, `../${props.codePath}`);

    functionProps.code = Code.fromAsset(assetPath);
    functionProps.functionName = `${scope.node.id}${id}`;

    let lambdaPolicyStatement: PolicyStatement[] = [];

    lambdaPolicyStatement.push(new PolicyStatement({
      actions: ['logs:CreateLogGroup'],
      resources: [`arn:aws:logs:${Aws.REGION}:${Aws.ACCOUNT_ID}:log-group:/aws/lambda/${functionProps.functionName}`],
      effect: Effect.ALLOW,
    }));

    lambdaPolicyStatement.push(new PolicyStatement({
      actions: ['logs:CreateLogStream'],
      resources: [`arn:aws:logs:${Aws.REGION}:${Aws.ACCOUNT_ID}:log-group:/aws/lambda/${functionProps.functionName}*`],
      effect: Effect.ALLOW,
    }));

    lambdaPolicyStatement.push(new PolicyStatement({
      actions: ['logs:PutLogEvents'],
      resources: [`arn:aws:logs:${Aws.REGION}:${Aws.ACCOUNT_ID}:log-group:/aws/lambda/${functionProps.functionName}:log-stream:*`],
      effect: Effect.ALLOW,
    }));

    functionProps.lambdaPolicyStatements?.forEach((element: PolicyStatement) => {
      lambdaPolicyStatement.push(element);
    });

    //Policy to allow lambda access to cloudwatch logs
    const lambdaExecutionRolePolicy = new ManagedPolicy(scope, 'LambdaExecutionRolePolicy' + functionProps.functionName, {
      statements: lambdaPolicyStatement,
      description: 'Policy similar to lambda execution role but scoped down',
    });

    //Create an execution role for the lambda and attach to it a policy formed from user input
<<<<<<< HEAD
    const lambdaExecutionRole = new Role(scope, 'LambdaExecutionRole' + functionProps.functionName, {
      assumedBy: new ServicePrincipal('lambda.amazonaws.com'),
      description: 'Role used by lambda in ARA',
      managedPolicies: [lambdaExecutionRolePolicy],
      roleName: 'LambdaExecutionRole' + functionProps.functionName,
=======
    const lambdaExecutionRole = new Role(scope,
      'LambdaExecutionRole' + functionProps.functionName, {
      assumedBy: new ServicePrincipal('lambda.amazonaws.com'),
      description: 'Role used by lambda in ARA',
      managedPolicies: [lambdaExecutionRolePolicy],
      //roleName: 'LambdaExecutionRole' + functionProps.functionName,
>>>>>>> 21957630
    });

    let logRetentionLambdaPolicyStatement: PolicyStatement[] = [];

    logRetentionLambdaPolicyStatement.push(new PolicyStatement({
      actions: ['logs:PutRetentionPolicy', 'logs:DeleteRetentionPolicy'],
      resources: [`arn:aws:logs:${Aws.REGION}:${Aws.ACCOUNT_ID}:log-group:/aws/lambda/${functionProps.functionName}`],
      effect: Effect.ALLOW,
    }));

    logRetentionLambdaPolicyStatement.push(new PolicyStatement({
      actions: ['logs:CreateLogGroup', 'logs:CreateLogStream', 'logs:PutLogEvents'],
      resources: [`arn:aws:logs:${Aws.REGION}:${Aws.ACCOUNT_ID}:*`],
      effect: Effect.ALLOW,
    }));

    //Policy to allow lambda access to cloudwatch logs
    const logRetentionLambdaExecutionRolePolicy = new ManagedPolicy(scope, 'LogRetentionLambdaExecutionRolePolicy' + functionProps.functionName, {
      statements: logRetentionLambdaPolicyStatement,
      description: 'Policy used to allow CR for log retention',
    });

    //Create an execution role for the lambda and attach to it a policy formed from user input
<<<<<<< HEAD
    const logRetentionLambdaExecutionRole = new Role(scope, 'LogRetentionLambdaExecutionRole' + functionProps.functionName, {
      assumedBy: new ServicePrincipal('lambda.amazonaws.com'),
      description: 'Role used by lambda to modify log retention',
      managedPolicies: [logRetentionLambdaExecutionRolePolicy],
      roleName: 'LogRetLambdaExec' + functionProps.functionName,
=======
    const logRetentionLambdaExecutionRole = new Role(scope,
      'LogRetentionLambdaExecutionRole' + functionProps.functionName, {
      assumedBy: new ServicePrincipal('lambda.amazonaws.com'),
      description: 'Role used by lambda to modify log retention',
      managedPolicies: [logRetentionLambdaExecutionRolePolicy],
      //roleName: 'LogRetLambdaExec' + functionProps.functionName,
>>>>>>> 21957630
    });

    functionProps.role = lambdaExecutionRole;
    functionProps.logRetentionRole = logRetentionLambdaExecutionRole;

    //delete props that were added to force user input
    delete functionProps.codePath;
    delete functionProps.name;
    delete functionProps.lambdaPolicyStatements;

    super(scope, id, { ...(functionProps as FunctionProps) });
  }
}<|MERGE_RESOLUTION|>--- conflicted
+++ resolved
@@ -15,13 +15,7 @@
  */
 export interface PreBundledFunctionProps extends Partial<FunctionProps> {
   codePath: string;
-<<<<<<< HEAD
-  name: string;
   lambdaPolicyStatements?: PolicyStatement[];
-  lambdaLayers?: ILayerVersion[];
-=======
-  lambdaPolicyStatements?: PolicyStatement[];
->>>>>>> 21957630
 }
 
 /**
@@ -109,20 +103,12 @@
     });
 
     //Create an execution role for the lambda and attach to it a policy formed from user input
-<<<<<<< HEAD
-    const lambdaExecutionRole = new Role(scope, 'LambdaExecutionRole' + functionProps.functionName, {
-      assumedBy: new ServicePrincipal('lambda.amazonaws.com'),
-      description: 'Role used by lambda in ARA',
-      managedPolicies: [lambdaExecutionRolePolicy],
-      roleName: 'LambdaExecutionRole' + functionProps.functionName,
-=======
     const lambdaExecutionRole = new Role(scope,
       'LambdaExecutionRole' + functionProps.functionName, {
       assumedBy: new ServicePrincipal('lambda.amazonaws.com'),
       description: 'Role used by lambda in ARA',
       managedPolicies: [lambdaExecutionRolePolicy],
       //roleName: 'LambdaExecutionRole' + functionProps.functionName,
->>>>>>> 21957630
     });
 
     let logRetentionLambdaPolicyStatement: PolicyStatement[] = [];
@@ -146,20 +132,12 @@
     });
 
     //Create an execution role for the lambda and attach to it a policy formed from user input
-<<<<<<< HEAD
-    const logRetentionLambdaExecutionRole = new Role(scope, 'LogRetentionLambdaExecutionRole' + functionProps.functionName, {
-      assumedBy: new ServicePrincipal('lambda.amazonaws.com'),
-      description: 'Role used by lambda to modify log retention',
-      managedPolicies: [logRetentionLambdaExecutionRolePolicy],
-      roleName: 'LogRetLambdaExec' + functionProps.functionName,
-=======
     const logRetentionLambdaExecutionRole = new Role(scope,
       'LogRetentionLambdaExecutionRole' + functionProps.functionName, {
       assumedBy: new ServicePrincipal('lambda.amazonaws.com'),
       description: 'Role used by lambda to modify log retention',
       managedPolicies: [logRetentionLambdaExecutionRolePolicy],
       //roleName: 'LogRetLambdaExec' + functionProps.functionName,
->>>>>>> 21957630
     });
 
     functionProps.role = lambdaExecutionRole;
