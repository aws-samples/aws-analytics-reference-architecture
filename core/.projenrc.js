// Copyright Amazon.com, Inc. or its affiliates. All Rights Reserved.
// SPDX-License-Identifier: MIT-0
const { basename, join, dirname, relative } = require('path');
const glob = require('glob');


const { AwsCdkConstructLibrary, DependenciesUpgradeMechanism } = require('projen');
const project = new AwsCdkConstructLibrary({

  authorName: 'Amazon Web Services',
  authorUrl: 'https://aws.amazon.com',
  authorOrganization: true,
  homepage: 'https://aws-samples.github.io/aws-analytics-reference-architecture/',
  copyrightPeriod: `2021-${new Date().getFullYear()}`,
  copyrightOwner: 'Amazon.com, Inc. or its affiliates. All Rights Reserved.',

  keywords: [
    'aws',
    'constructs',
    'cdk',
    'analytics',
  ],

<<<<<<< HEAD
  cdkVersion: '1.125',
=======
  cdkVersion: '1.130',
>>>>>>> c202c52b
  defaultReleaseBranch: 'main',
  license: 'MIT',
  name: 'aws-analytics-reference-architecture',
  repositoryUrl: 'https://github.com/aws-samples/aws-analytics-reference-architecture.git',
  repositoryDirectory: 'core',
  workflow: false,
  buildWorkflow: false,
  releaseWorkflow: true,
  depsUpgrade: false,
  stale: false,
  pullRequestTemplate: false,
  cdkVersionPinning: true,

  cdkDependencies: [
    '@aws-cdk/core',
    '@aws-cdk/custom-resources',
    '@aws-cdk/aws-logs',
    '@aws-cdk/aws-lambda',
    '@aws-cdk/aws-lambda-python',
    '@aws-cdk/aws-s3',
    '@aws-cdk/aws-kinesis',
    '@aws-cdk/aws-iam',
    '@aws-cdk/aws-kinesisfirehose',
    '@aws-cdk/aws-kinesisfirehose-destinations',
    '@aws-cdk/aws-kinesis',
    '@aws-cdk/aws-logs',
    '@aws-cdk/aws-glue',
    '@aws-cdk/aws-athena',
    '@aws-cdk/aws-glue',
    '@aws-cdk/aws-stepfunctions',
    '@aws-cdk/aws-stepfunctions-tasks',
    '@aws-cdk/aws-events',
    '@aws-cdk/aws-events-targets',
    '@aws-cdk/aws-s3-deployment',
    '@aws-cdk/aws-ec2',
    '@aws-cdk/aws-redshift',
    '@aws-cdk/aws-secretsmanager',
    '@aws-cdk/aws-s3-assets',
    '@aws-cdk/assertions',
  ],
  bundledDeps: [
    'xmldom@github:xmldom/xmldom#0.7.0',
    'aws-sdk',
  ],

  devDeps: [
    'esbuild',
  ],

  python: {
    distName: 'aws_analytics_reference_architecture',
    module: 'aws_analytics_reference_architecture',
  },

  stability: 'experimental',

});

const testDeploy = project.addTask('test:deploy', {
  exec: 'cdk deploy --app=./lib/integ.default.js',
});

testDeploy.prependExec('npx projen build');

project.addTask('test:destroy', {
  exec: 'cdk destroy --app=./lib/integ.default.js',
});


project.addDevDeps('glob');

/**
 * Task to copy `resources` directories from `src` to `lib`
 */

const copyResourcesToLibTask = project.addTask('copy-resources', {
  description: 'Copy all resources directories from src to lib',
});

for (const from of glob.sync('src/**/resources')) {
  const to = dirname(from.replace('src', 'lib'));
  const cpCommand = `rsync -avr --exclude '*.ts' --exclude '*.js' ${from} ${to}`;
  copyResourcesToLibTask.exec(cpCommand);
}

/**
 * Task to pip install all Python Lambda functions in lib folder
 */

const pipInstallTask = project.addTask('pip-install', {
  description: 'pip install all folders in lib that has requirements.txt',
});

for (const dirPath of findAllPythonLambdaDir('src')) {
  // Assume that all folders with 'requirements.txt' have been copied to lib
  // by the task 'copy-resources'
  const dirPathInLib = dirPath.replace('src', 'lib');
  const target = dirname(dirPathInLib);
  const pipCmd = `pip3 install -r ${dirPathInLib} --target ${target}`;

  pipInstallTask.exec(pipCmd);
}

/**
 * Task to build java lambda jar with gradle
 */
const gradleBuildTask = project.addTask('gradle-build', {
  description: './gradlew shadowJar all folders in lib that has requirements.txt',
});

for (const dirPath of findAllGradleLambdaDir('src')) {
  console.log('loop over gradle dir');
  // Assume that all folders with 'requirements.txt' have been copied to lib
  // by the task 'copy-resources'
  const dirPathInLib = dirname(dirPath.replace('src', 'lib'));
  const gradleCmd = `cd ${dirPathInLib} && ./gradlew shadowJar && cp build/libs/*.jar ./ 2> /dev/null`;

  gradleBuildTask.exec(gradleCmd);
}

/**
 * Run `copy-resources` and `pip-install` as part of compile
 */
project.compileTask.exec('npx projen copy-resources');
project.compileTask.exec('npx projen pip-install');
project.compileTask.exec('npx projen gradle-build');

/**
 * Find all directory that has a Python package.
 * Assume that they have requirements.txt
 *
 * @param rootDir Root directory to begin finding
 * @returns Array of directory paths
 */
function findAllPythonLambdaDir(rootDir) {

  return glob.sync(`${rootDir}/**/requirements.txt`).map((pathWithReq) => {
    return pathWithReq;
  });
}

/**
 * Find all directory that has a gradle package.
 * Assume that they have build.gradle
 *
 * @param rootDir Root directory to begin finding
 * @returns Array of directory paths
 */
function findAllGradleLambdaDir(rootDir) {
  console.log('findAllGradleLambdaDir');

  return glob.sync(`${rootDir}/**/build.gradle`).map((pathWithGradle) => {
    return pathWithGradle;
  });
}

project.synth();<|MERGE_RESOLUTION|>--- conflicted
+++ resolved
@@ -21,11 +21,7 @@
     'analytics',
   ],
 
-<<<<<<< HEAD
-  cdkVersion: '1.125',
-=======
   cdkVersion: '1.130',
->>>>>>> c202c52b
   defaultReleaseBranch: 'main',
   license: 'MIT',
   name: 'aws-analytics-reference-architecture',
