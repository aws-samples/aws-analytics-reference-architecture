// Copyright Amazon.com, Inc. or its affiliates. All Rights Reserved.
// SPDX-License-Identifier: MIT-0

const { basename, join, dirname, relative } = require('path');
const glob = require('glob');


const { AwsCdkConstructLibrary, DependenciesUpgradeMechanism, Semver } = require('projen');

const project = new AwsCdkConstructLibrary({

  authorName: 'Amazon Web Services',
  authorUrl: 'https://aws.amazon.com',
  authorOrganization: true,
  homepage: 'https://aws-samples.github.io/aws-analytics-reference-architecture/',
  copyrightPeriod: `2021-${new Date().getFullYear()}`,
  copyrightOwner: 'Amazon.com, Inc. or its affiliates. All Rights Reserved.',
  keywords: [
    'aws',
    'constructs',
    'cdk',
    'analytics',
  ],

<<<<<<< HEAD
  cdkVersion: '1.125',
=======
  cdkVersion: '1.130',
>>>>>>> a085e603
  defaultReleaseBranch: 'main',
  license: 'MIT-0',
  name: 'aws-analytics-reference-architecture',
  repositoryUrl: 'https://github.com/aws-samples/aws-analytics-reference-architecture.git',
  repositoryDirectory: 'core',
  workflow: false,
  buildWorkflow: false,
  release: true,
  depsUpgrade: false,
  stale: false,
  pullRequestTemplate: false,
  cdkVersionPinning: true,
  githubOptions: {
    pullRequestLint: false,
  },

  cdkDependencies: [
    '@aws-cdk/assertions',
    '@aws-cdk/aws-athena',
    '@aws-cdk/aws-autoscaling',
    '@aws-cdk/aws-ec2',
    '@aws-cdk/aws-emrcontainers',
    '@aws-cdk/aws-eks',
    '@aws-cdk/aws-events',
    '@aws-cdk/aws-events-targets',
    '@aws-cdk/aws-glue',
    '@aws-cdk/aws-iam',
    '@aws-cdk/aws-kinesis',
    '@aws-cdk/aws-kinesisfirehose',
    '@aws-cdk/aws-kinesisfirehose-destinations',
    '@aws-cdk/aws-lambda',
    '@aws-cdk/aws-lambda-python',
    '@aws-cdk/aws-logs',
    '@aws-cdk/aws-redshift',
    '@aws-cdk/aws-s3',
    '@aws-cdk/aws-s3-assets',
    '@aws-cdk/aws-s3-deployment',
    '@aws-cdk/aws-secretsmanager',
    '@aws-cdk/aws-stepfunctions',
    '@aws-cdk/aws-stepfunctions-tasks',
<<<<<<< HEAD
    '@aws-cdk/aws-events',
    '@aws-cdk/aws-events-targets',
    '@aws-cdk/aws-s3-deployment',
    '@aws-cdk/aws-ec2',
    '@aws-cdk/aws-redshift',
    '@aws-cdk/aws-secretsmanager',
    '@aws-cdk/aws-s3-assets',
    '@aws-cdk/assertions',
  ],
  bundledDeps: [
    'xmldom@github:xmldom/xmldom#0.7.0',
    'aws-sdk',
=======
    '@aws-cdk/core',
    '@aws-cdk/custom-resources',
    '@aws-cdk/lambda-layer-awscli',
>>>>>>> a085e603
  ],

  devDeps: [
    '@types/js-yaml',
    '@types/jest',
    'esbuild',
    'aws-cdk@1.130.0',
    'jest-runner-groups',
  ],

  jestOptions: {
    jestConfig: {
      runner: 'groups',
    },
  },

  bundledDeps: [
    'js-yaml',
    'uuid',
    'aws-sdk',
  ],

  python: {
    distName: 'aws_analytics_reference_architecture',
    module: 'aws_analytics_reference_architecture',
  },

  tsconfig: {
    compilerOptions: {
      resolveJsonModule: true,
      esModuleInterop: true,
    },
    include: ['src/**/*.json', 'src/**/*.ts'],
  },

  stability: 'experimental',

});

project.testTask.reset('jest --group=unit');
project.testTask.spawn('eslint');

project.addTask('test:unit', {
  exec: 'jest --group=unit',
});

project.addTask('test:integ', {
  exec: 'jest --group=integ',
});

const testDeploy = project.addTask('test:deploy', {
  exec: 'cdk deploy --app=./lib/integ.default.js',
});

testDeploy.prependExec('npx projen build');

project.addTask('test:destroy', {
  exec: 'cdk destroy --app=./lib/integ.default.js',
});


project.addDevDeps('glob');

/**
 * Task to copy `resources` directories from `src` to `lib`
 */

const copyResourcesToLibTask = project.addTask('copy-resources', {
  description: 'Copy all resources directories from src to lib',
});

for (const from of glob.sync('src/**/resources')) {
  const to = dirname(from.replace('src', 'lib'));
  const cpCommand = `rsync -avr --exclude '*.ts' --exclude '*.js' ${from} ${to}`;
  copyResourcesToLibTask.exec(cpCommand);
}

/**
 * Task to pip install all Python Lambda functions in lib folder
 */

const pipInstallTask = project.addTask('pip-install', {
  description: 'pip install all folders in lib that has requirements.txt',
});

for (const dirPath of findAllPythonLambdaDir('src')) {
  // Assume that all folders with 'requirements.txt' have been copied to lib
  // by the task 'copy-resources'
  const dirPathInLib = dirPath.replace('src', 'lib');
  const target = dirname(dirPathInLib);
  const pipCmd = `pip3 install -r ${dirPathInLib} --target ${target} --upgrade`;

  pipInstallTask.exec(pipCmd);
}

/**
 * Task to build java lambda jar with gradle
 */
const gradleBuildTask = project.addTask('gradle-build', {
  description: './gradlew shadowJar all folders in lib that has requirements.txt',
});

for (const dirPath of findAllGradleLambdaDir('src')) {
  console.log('loop over gradle dir');
  // Assume that all folders with 'requirements.txt' have been copied to lib
  // by the task 'copy-resources'
  const dirPathInLib = dirname(dirPath.replace('src', 'lib'));
  const gradleCmd = `cd ${dirPathInLib} && ./gradlew shadowJar && cp build/libs/*.jar ./ 2> /dev/null`;

  gradleBuildTask.exec(gradleCmd);
}

/**
 * Run `copy-resources` and `pip-install` as part of compile
 */
project.compileTask.exec('npx projen copy-resources');
project.compileTask.exec('npx projen pip-install');
project.compileTask.exec('npx projen gradle-build');

/**
 * Find all directory that has a Python package.
 * Assume that they have requirements.txt
 *
 * @param rootDir Root directory to begin finding
 * @returns Array of directory paths
 */
function findAllPythonLambdaDir(rootDir) {

  return glob.sync(`${rootDir}/**/requirements.txt`).map((pathWithReq) => {
    return pathWithReq;
  });
}

/**
 * Find all directory that has a gradle package.
 * Assume that they have build.gradle
 *
 * @param rootDir Root directory to begin finding
 * @returns Array of directory paths
 */
function findAllGradleLambdaDir(rootDir) {
  console.log('findAllGradleLambdaDir');

  return glob.sync(`${rootDir}/**/build.gradle`).map((pathWithGradle) => {
    return pathWithGradle;
  });
}

project.synth();<|MERGE_RESOLUTION|>--- conflicted
+++ resolved
@@ -22,11 +22,7 @@
     'analytics',
   ],
 
-<<<<<<< HEAD
-  cdkVersion: '1.125',
-=======
   cdkVersion: '1.130',
->>>>>>> a085e603
   defaultReleaseBranch: 'main',
   license: 'MIT-0',
   name: 'aws-analytics-reference-architecture',
@@ -67,24 +63,9 @@
     '@aws-cdk/aws-secretsmanager',
     '@aws-cdk/aws-stepfunctions',
     '@aws-cdk/aws-stepfunctions-tasks',
-<<<<<<< HEAD
-    '@aws-cdk/aws-events',
-    '@aws-cdk/aws-events-targets',
-    '@aws-cdk/aws-s3-deployment',
-    '@aws-cdk/aws-ec2',
-    '@aws-cdk/aws-redshift',
-    '@aws-cdk/aws-secretsmanager',
-    '@aws-cdk/aws-s3-assets',
-    '@aws-cdk/assertions',
-  ],
-  bundledDeps: [
-    'xmldom@github:xmldom/xmldom#0.7.0',
-    'aws-sdk',
-=======
     '@aws-cdk/core',
     '@aws-cdk/custom-resources',
     '@aws-cdk/lambda-layer-awscli',
->>>>>>> a085e603
   ],
 
   devDeps: [
