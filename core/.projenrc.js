--- conflicted
+++ resolved
@@ -2,11 +2,7 @@
 // SPDX-License-Identifier: MIT-0
 
 
-<<<<<<< HEAD
-const { AwsCdkConstructLibrary, DependenciesUpgradeMechanism } = require('projen');
-=======
 const { AwsCdkConstructLibrary, DependenciesUpgradeMechanism, Semver } = require('projen');
->>>>>>> dfffa9d1
 
 const project = new AwsCdkConstructLibrary({
 
@@ -23,14 +19,10 @@
     'cdk',
     'analytics',
   ],
-<<<<<<< HEAD
+
   cdkVersion: '1.125.0',
-=======
-
-  cdkVersion: '1.124.0',
->>>>>>> dfffa9d1
   defaultReleaseBranch: 'main',
-  license: 'MIT-0',
+  license: 'MIT',
   name: 'aws-analytics-reference-architecture',
   repositoryUrl: 'https://github.com/aws-samples/aws-analytics-reference-architecture.git',
   repositoryDirectory: 'core',
@@ -75,14 +67,6 @@
     '@aws-cdk/aws-events-targets',
     '@aws-cdk/aws-kms',
   ],
-<<<<<<< HEAD
-  bundledDeps: [
-    'xmldom@github:xmldom/xmldom#0.7.0',
-    'aws-sdk',
-    'js-yaml',
-  ],
-=======
->>>>>>> dfffa9d1
 
   devDeps: [
     '@types/js-yaml',
@@ -95,6 +79,12 @@
     'uuid',
     'xmldom@github:xmldom/xmldom#0.7.0',
     'aws-sdk',
+  ],
+
+  devDeps: [
+    'esbuild',
+    '@types/js-yaml',
+    '@types/jest',
   ],
 
   python: {
@@ -112,14 +102,6 @@
 
   stability: 'experimental',
 
-  tsconfig: {
-    compilerOptions: {
-      resolveJsonModule: true,
-      esModuleInterop: true,
-    },
-    include: ['src/**/*.json', 'src/**/*.ts'],
-  },
-
 });
 
 const testDeploy = project.addTask('test:deploy', {
