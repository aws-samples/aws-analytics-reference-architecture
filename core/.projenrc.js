--- conflicted
+++ resolved
@@ -153,17 +153,10 @@
   const to = dirname(from.replace('src', 'lib'));
   const cpCommand = `rsync -avr --exclude '*.ts' --exclude '*.js' ${from} ${to}`;
   copyResourcesToLibTask.exec(cpCommand);
-<<<<<<< HEAD
-  // glob.sync(`${to}/**/.gitignore`).map((libGitignore) => {
-  //   const workaroundCommand = `sed -i 's/flyway-all.jar//g' ${libGitignore}`;
-  //   copyResourcesToLibTask.exec(workaroundCommand);
-  // });
-=======
   glob.sync(`${to}/**/.gitignore`).map((libGitignore) => {
     const workaroundCommand = `perl -i -pe 's/flyway-all.jar//g' ${libGitignore}`;
     copyResourcesToLibTask.exec(workaroundCommand);
   });
->>>>>>> 4272dc29
 }
 
 /**
