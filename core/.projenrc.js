// Copyright Amazon.com, Inc. or its affiliates. All Rights Reserved.
// SPDX-License-Identifier: MIT-0


const { AwsCdkConstructLibrary, DependenciesUpgradeMechanism } = require('projen');
const project = new AwsCdkConstructLibrary({

  authorName: 'Amazon Web Services',
  authorUrl: 'https://aws.amazon.com',
  authorOrganization: true,
  homepage: 'https://aws-samples.github.io/aws-analytics-reference-architecture/',
  copyrightPeriod: `2021-${new Date().getFullYear()}`,
  copyrightOwner: 'Amazon.com, Inc. or its affiliates. All Rights Reserved.',

  keywords: [
    'aws',
    'constructs',
    'cdk',
    'analytics',
  ],

<<<<<<< HEAD
  cdkVersion: '1.119.0',
=======
  cdkVersion: '1.119',
>>>>>>> 39bb810d
  defaultReleaseBranch: 'main',
  license: 'MIT',
  name: 'aws-analytics-reference-architecture',
  repositoryUrl: 'https://github.com/aws-samples/aws-analytics-reference-architecture.git',
  repositoryDirectory: 'core',
  workflow: false,
  buildWorkflow: false,
  releaseWorkflow: true,
  depsUpgrade: DependenciesUpgradeMechanism.NONE,
  stale: false,
  pullRequestTemplate: false,

  cdkDependencies: [
    '@aws-cdk/core',
    '@aws-cdk/custom-resources',
    '@aws-cdk/aws-logs',
    '@aws-cdk/aws-lambda',
    '@aws-cdk/aws-s3',
    '@aws-cdk/aws-kinesis',
    '@aws-cdk/aws-iam',
<<<<<<< HEAD
    '@aws-cdk/aws-athena',
    '@aws-cdk/aws-glue',
    '@aws-cdk/aws-stepfunctions',
    '@aws-cdk/aws-stepfunctions-tasks',
    '@aws-cdk/aws-events',
    '@aws-cdk/aws-events-targets',
=======
  ],
  bundledDeps: [
    'xmldom@github:xmldom/xmldom#0.7.0',
>>>>>>> 39bb810d
  ],

  python: {
    distName: 'aws_analytics_reference_architecture',
    module: 'aws_analytics_reference_architecture',
  },

  stability: 'experimental',

});

project.addTask('test:deploy', {
  exec: 'cdk deploy --app=./lib/integ.default.js',
});

project.addTask('test:destroy', {
  exec: 'cdk destroy --app=./lib/integ.default.js',
});

project.synth();<|MERGE_RESOLUTION|>--- conflicted
+++ resolved
@@ -18,12 +18,7 @@
     'cdk',
     'analytics',
   ],
-
-<<<<<<< HEAD
   cdkVersion: '1.119.0',
-=======
-  cdkVersion: '1.119',
->>>>>>> 39bb810d
   defaultReleaseBranch: 'main',
   license: 'MIT',
   name: 'aws-analytics-reference-architecture',
@@ -44,18 +39,15 @@
     '@aws-cdk/aws-s3',
     '@aws-cdk/aws-kinesis',
     '@aws-cdk/aws-iam',
-<<<<<<< HEAD
     '@aws-cdk/aws-athena',
     '@aws-cdk/aws-glue',
     '@aws-cdk/aws-stepfunctions',
     '@aws-cdk/aws-stepfunctions-tasks',
     '@aws-cdk/aws-events',
     '@aws-cdk/aws-events-targets',
-=======
   ],
   bundledDeps: [
     'xmldom@github:xmldom/xmldom#0.7.0',
->>>>>>> 39bb810d
   ],
 
   python: {
