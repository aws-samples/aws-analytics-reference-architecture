// Copyright Amazon.com, Inc. or its affiliates. All Rights Reserved.
// SPDX-License-Identifier: MIT-0

const { basename, join, dirname, relative } = require('path');
const glob = require('glob');


const { awscdk } = require('projen');

const project = new awscdk.AwsCdkConstructLibrary({

  authorName: 'Amazon Web Services',
  authorUrl: 'https://aws.amazon.com',
  authorOrganization: true,
  homepage: 'https://aws-samples.github.io/aws-analytics-reference-architecture/',
  copyrightPeriod: `2021-${new Date().getFullYear()}`,
  copyrightOwner: 'Amazon.com, Inc. or its affiliates. All Rights Reserved.',
  keywords: [
    'aws',
    'constructs',
    'cdk',
    'analytics',
  ],

  cdkVersion: '1.151.0',
  defaultReleaseBranch: 'main',
  license: 'MIT-0',
  name: 'aws-analytics-reference-architecture',
  repositoryUrl: 'https://github.com/aws-samples/aws-analytics-reference-architecture.git',
  repositoryDirectory: 'core',
  workflow: false,
  buildWorkflow: false,
  release: true,
  depsUpgrade: true,
  stale: false,
  pullRequestTemplate: false,
  cdkVersionPinning: true,
  githubOptions: {
    pullRequestLint: false,
  },

  cdkDependencies: [
    '@aws-cdk/assertions',
    '@aws-cdk/aws-athena',
    '@aws-cdk/aws-autoscaling',
    '@aws-cdk/aws-ec2',
    '@aws-cdk/aws-emrcontainers',
    '@aws-cdk/aws-eks',
    '@aws-cdk/aws-events',
    '@aws-cdk/aws-events-targets',
    '@aws-cdk/aws-glue',
    '@aws-cdk/aws-iam',
    '@aws-cdk/aws-kinesis',
    '@aws-cdk/aws-kinesisfirehose',
    '@aws-cdk/aws-kinesisfirehose-destinations',
    '@aws-cdk/aws-lambda',
    '@aws-cdk/aws-lambda-python',
    '@aws-cdk/aws-logs',
    '@aws-cdk/aws-redshift',
    '@aws-cdk/aws-s3',
    '@aws-cdk/aws-s3-assets',
    '@aws-cdk/aws-s3-deployment',
    '@aws-cdk/aws-secretsmanager',
    '@aws-cdk/aws-stepfunctions',
    '@aws-cdk/aws-stepfunctions-tasks',
    '@aws-cdk/core',
    '@aws-cdk/custom-resources',
    '@aws-cdk/lambda-layer-awscli',
    '@aws-cdk/aws-emr',
    '@aws-cdk/aws-kms',
    '@aws-cdk/aws-lakeformation'
  ],

  deps: [
    '@exodus/schemasafe',
  ],

  devDeps: [
    '@types/js-yaml',
    '@types/jest',
    'esbuild',
    'aws-cdk@1.151.0',
<<<<<<< HEAD
    'jest-runner-groups',
    'cdk-nag@^1.0.0',
=======
    'cdk-assets@1.151.0',
    'jest-runner-groups',
    'promptly',
    'proxy-agent',
    'glob',
>>>>>>> e097c08d
  ],

  jestOptions: {
    jestConfig: {
      runner: 'groups',
    },
  },

  bundledDeps: [
    'js-yaml',
    'uuid',
    'aws-sdk',
    '@exodus/schemasafe',
  ],

  python: {
    distName: 'aws_analytics_reference_architecture',
    module: 'aws_analytics_reference_architecture',
  },

  tsconfig: {
    compilerOptions: {
      resolveJsonModule: true,
      esModuleInterop: true,
    },
    include: ['src/**/*.json'],
  },

  stability: 'experimental',

});

project.testTask.reset('jest --group=best-practice');
project.testTask.reset('jest --group=unit');
project.testTask.spawn('eslint');

project.addTask('test:best-practice', {
  exec: 'jest --group=best-practice',
});

project.addTask('test:unit', {
  exec: 'jest --group=unit',
});

project.addTask('test:integ', {
  exec: 'jest --group=integ',
});

project.addTask('test:integ/data-lake', {
  exec: 'jest --group=integ/data-lake',
});

project.addTask('test:integ/redshift', {
  exec: 'jest --group=integ/redshift',
});

const testDeploy = project.addTask('test:deploy', {
  exec: 'cdk --version && cdk deploy --app=./lib/integ.default.js',
});

testDeploy.prependExec('npx projen build');

project.packageTask.spawn(project.tasks.tryFind("package-all"));

project.addTask('test:destroy', {
  exec: 'cdk destroy --app=./lib/integ.default.js',
});


project.addDevDeps('glob');

/**
 * Task to copy `resources` directories from `src` to `lib`
 */

const copyResourcesToLibTask = project.addTask('copy-resources', {
  description: 'Copy all resources directories from src to lib',
});

for (const from of glob.sync('src/**/resources')) {
  const to = dirname(from.replace('src', 'lib'));
  const cpCommand = `rsync -avr --exclude '*.ts' --exclude '*.js' ${from} ${to}`;
  copyResourcesToLibTask.exec(cpCommand);
}

/**
 * Task to pip install all Python Lambda functions in lib folder
 */

const pipInstallTask = project.addTask('pip-install', {
  description: 'pip install all folders in lib that has requirements.txt',
});

for (const dirPath of findAllPythonLambdaDir('src')) {
  // Assume that all folders with 'requirements.txt' have been copied to lib
  // by the task 'copy-resources'
  const dirPathInLib = dirPath.replace('src', 'lib');
  const target = dirname(dirPathInLib);
  const pipCmd = `pip3 install -r ${dirPathInLib} --target ${target} --upgrade`;

  pipInstallTask.exec(pipCmd);
}

/**
 * Task to build java lambda jar with gradle
 */
const gradleBuildTask = project.addTask('gradle-build', {
  description: './gradlew shadowJar all folders in lib that has requirements.txt',
});

for (const dirPath of findAllGradleLambdaDir('src')) {
  console.log('loop over gradle dir');
  // Assume that all folders with 'requirements.txt' have been copied to lib
  // by the task 'copy-resources'
  const dirPathInLib = dirname(dirPath.replace('src', 'lib'));
  const gradleCmd = `cd ${dirPathInLib} && ./gradlew shadowJar && cp build/libs/*.jar ./ 2> /dev/null`;

  gradleBuildTask.exec(gradleCmd);
}

/**
 * Run `copy-resources` and `pip-install` as part of compile
 */
project.compileTask.exec('npx projen copy-resources');
project.compileTask.exec('npx projen pip-install');
project.compileTask.exec('npx projen gradle-build');

/**
 * Find all directory that has a Python package.
 * Assume that they have requirements.txt
 *
 * @param rootDir Root directory to begin finding
 * @returns Array of directory paths
 */
function findAllPythonLambdaDir(rootDir) {

  return glob.sync(`${rootDir}/**/requirements.txt`).map((pathWithReq) => {
    return pathWithReq;
  });
}

/**
 * Find all directory that has a gradle package.
 * Assume that they have build.gradle
 *
 * @param rootDir Root directory to begin finding
 * @returns Array of directory paths
 */
function findAllGradleLambdaDir(rootDir) {
  console.log('findAllGradleLambdaDir');

  return glob.sync(`${rootDir}/**/build.gradle`).map((pathWithGradle) => {
    return pathWithGradle;
  });
}

project.synth();<|MERGE_RESOLUTION|>--- conflicted
+++ resolved
@@ -80,16 +80,12 @@
     '@types/jest',
     'esbuild',
     'aws-cdk@1.151.0',
-<<<<<<< HEAD
-    'jest-runner-groups',
     'cdk-nag@^1.0.0',
-=======
     'cdk-assets@1.151.0',
     'jest-runner-groups',
     'promptly',
     'proxy-agent',
     'glob',
->>>>>>> e097c08d
   ],
 
   jestOptions: {
