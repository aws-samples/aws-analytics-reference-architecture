--- conflicted
+++ resolved
@@ -55,19 +55,12 @@
     "@typescript-eslint/eslint-plugin": "^5",
     "@typescript-eslint/parser": "^5",
     "aws-cdk": "1.151.0",
-<<<<<<< HEAD
+    "cdk-assets": "1.151.0",
     "cdk-nag": "^1.0.0",
     "esbuild": "^0.14.31",
     "eslint": "^8",
     "eslint-import-resolver-node": "^0.3.6",
     "eslint-import-resolver-typescript": "^2.7.1",
-=======
-    "cdk-assets": "1.151.0",
-    "esbuild": "^0.14.29",
-    "eslint": "^8",
-    "eslint-import-resolver-node": "^0.3.6",
-    "eslint-import-resolver-typescript": "*",
->>>>>>> e097c08d
     "eslint-plugin-import": "^2.25.4",
     "glob": "^7.2.0",
     "jest": "^27.5.1",
@@ -79,13 +72,9 @@
     "jsii-pacmak": "^1.55.1",
     "json-schema": "^0.4.0",
     "npm-check-updates": "^12",
-<<<<<<< HEAD
     "projen": "^0.54.7",
-=======
-    "projen": "^0.54.3",
     "promptly": "^3.2.0",
     "proxy-agent": "^5.0.0",
->>>>>>> e097c08d
     "standard-version": "^9",
     "ts-jest": "^27.1.4",
     "typescript": "^4.6.3"
@@ -106,10 +95,7 @@
     "@aws-cdk/aws-kinesisfirehose": "1.151.0",
     "@aws-cdk/aws-kinesisfirehose-destinations": "1.151.0",
     "@aws-cdk/aws-kms": "1.151.0",
-<<<<<<< HEAD
-=======
     "@aws-cdk/aws-lakeformation": "1.151.0",
->>>>>>> e097c08d
     "@aws-cdk/aws-lambda": "1.151.0",
     "@aws-cdk/aws-lambda-python": "1.151.0",
     "@aws-cdk/aws-logs": "1.151.0",
@@ -141,10 +127,7 @@
     "@aws-cdk/aws-kinesisfirehose": "1.151.0",
     "@aws-cdk/aws-kinesisfirehose-destinations": "1.151.0",
     "@aws-cdk/aws-kms": "1.151.0",
-<<<<<<< HEAD
-=======
     "@aws-cdk/aws-lakeformation": "1.151.0",
->>>>>>> e097c08d
     "@aws-cdk/aws-lambda": "1.151.0",
     "@aws-cdk/aws-lambda-python": "1.151.0",
     "@aws-cdk/aws-logs": "1.151.0",
@@ -159,11 +142,7 @@
     "@aws-cdk/custom-resources": "1.151.0",
     "@aws-cdk/lambda-layer-awscli": "1.151.0",
     "@exodus/schemasafe": "^1.0.0-rc.6",
-<<<<<<< HEAD
-    "aws-sdk": "^2.1107.0",
-=======
-    "aws-sdk": "^2.1105.0",
->>>>>>> e097c08d
+    "aws-sdk": "^2.1108.0",
     "js-yaml": "^4.1.0",
     "uuid": "^8.3.2"
   },
