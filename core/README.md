<<<<<<< HEAD
# Construct Definition

This construct deploys an end-to-end platform to explore and experiment with data in a 
data lake using spark engine deployed in EMR on EKS, and a Jupyter notebook infrastructure based on EMR Studio 

## What it deploys

* An EKS cluster
* An EMR virtual Cluster
* A KMS encryption Key used to encrypt an S3 bucket and Cloudwatch GroupLog  
* An S3 Bucket used by EMR Studio to store the Jupyter notebooks
* An EMR Studio service Role as defined [here][1], and customize to access the S3 bucket and KMS key created above
* An EMR Studio User Role as defined [here][2] - The policy template which is leveraged is the Basic one
* An EMR Studio tenant
* Multiple ManagedEnpdoints, each for a user or a group of users
* Create an execution role to be passed to the Managed endpoint from a policy arn provided by the user  
* Multiple Session Policies that are used to map an EMR Studio user or group to a set of resources they are allowed to access. These resources are:
    * EMR Virtual Cluster - created above
    * ManagedEndpoint
* An EventBridge Rule which detects the creation of a new EMR Studio Workspace
* A Lambda triggered by the EventBridge rule created above and which tag the EMR Studio Workspace with the principalId of the user who created


# How to use the construct

In your CDK app, from the _dataplatform_ construct import the `DataPlatform` Class, and the `DataPlatformProps` interface.

The `DataPlatform` is used to create a new construct and its constructor expects the following:

```
eksAdminRoleArn: <ARN of EKS admin role>
```
The initialization of the construct will create an EKS cluster. 
The getOrCreate method expects the same EKS admin ARN role everytime it is invoked

To create a notebook data platform supported by EMR Studio, you should use the object instantiated from `DataPlatform` Class
and call the method `addNotebookPlatform`, the method expects one argument:
* `dataPlatformNotebookProps` which defines the properties of the stack, you can import the `DataPlatformNotebookProp`
from the `DataPlatformNotebook` construct to define the properties of the Studio.

To add user to the notebook dataplaform created above you should use the method `addUsersNotebookPlatform` from the object instantiated  from `DataPlatform` Class
The method expects two arguments:
* The name of the `notebookPlatformName` as provided in the `addNotebookPlatform`
* A user list as defined in the prop `StudioUserDefinition` interface define a user to be added to the studio and expects the following:

```
mappingIdentityName: <identity name as it appears in SSO>
mappingIdentityType: <USER>
executionPolicyNames: <List of the policies for the managedendpoints>
```


## The code snippet below shows how you can use the construct

The code below instantiate a new `DataPlatform` called _dept1_ then use it to create two notebook dataplatfrom based on EMR Studio 
with a stack called dept1 and dept2, then add a single user to both of them.

```
const dept1 = DataPlatform.getOrCreate(stack, {
  eksAdminRoleArn: 'arn:aws:iam::123456789012:role/EkRole',
});

dept1.addNotebookPlatform({
  studioName: 'unit1',
  emrVCNamespace: 'unit1ns',
  studioAuthMode: StudioAuthMode.SSO,
  acmCertificateArn: 'ACM certificate ARN',
});

dept1.addNotebookPlatform({
  studioName: 'unit2',
  emrVCNamespace: 'unit2ns',
  studioAuthMode: StudioAuthMode.SSO,
  acmCertificateArn: 'ACM certificate ARN',
});

let userList1: StudioUserDefinition[] = [{
  identityName: 'user',
  identityType: 'USER',
  executionPolicyNames: ['policyManagedEndpoint1'],
}];

let userList2: StudioUserDefinition[] = [{
  identityName: 'user',
  identityType: 'USER',
  executionPolicyNames: ['policyManagedEndpoint3'],
}];

const dept3 = DataPlatform.getOrCreate(stack);

dept3.addNotebookPlatform({
  studioName: 'unit3',
  emrVCNamespace: 'unit3ns',
  studioAuthMode: StudioAuthMode.SSO,
  acmCertificateArn: 'ACM certificate ARN',
});

dept1.addUsersNotebookPlatform('unit1', userList1);
dept1.addUsersNotebookPlatform('unit2', userList2);
dept3.addUsersNotebookPlatform('unit3', userList2);

```

[1]: [https://docs.aws.amazon.com/emr/latest/ManagementGuide/emr-studio-service-role.html]
[2]: [https://docs.aws.amazon.com/emr/latest/ManagementGuide/emr-studio-user-permissions.html#emr-studio-basic-permissions-policy]
=======
# AWS Analytics Reference Architecture

The AWS Analytics Reference Architecture is a set of analytics solutions put together as end-to-end examples.
It regroups AWS best practices for designing, implementing, and operating analytics platforms through different purpose-built patterns, handling common requirements, and solving customers' challenges.

This project is composed of:
 * Reusable core components exposed in an AWS CDK (Cloud Development Kit) library currently available in [Typescript](https://www.npmjs.com/package/aws-analytics-reference-architecture) and [Python](https://pypi.org/project/aws-analytics-reference-architecture/). This library contains [AWS CDK constructs](https://constructs.dev/packages/aws-analytics-reference-architecture) that can be used to quickly provision analytics solutions in demos, prototypes, proof of concepts and end-to-end reference architectures. 
 * Reference architectures consumming the reusable components to demonstrate end-to-end examples in a business context. Currently, the [AWS native reference architecture](https://aws-samples.github.io/aws-analytics-reference-architecture/) is available.

This documentation explains how to get started with the core components of the AWS Analytics Reference Architecture. 

## Getting started

- [AWS Analytics Reference Architecture](#aws-analytics-reference-architecture)
  - [Getting started](#getting-started)
    - [Prerequisites](#prerequisites)
    - [Initialization (in Python)](#initialization-in-python)
    - [Development](#development)
    - [Deployment](#deployment)
    - [Cleanup](#cleanup)
  - [API Reference](#api-reference)
  - [Contributing](#contributing)
- [License Summary](#license-summary)

### Prerequisites

1. [Create an AWS account](https://aws.amazon.com/premiumsupport/knowledge-center/create-and-activate-aws-account/)
2. The core components can be deployed in any AWS region
3. Install the following components with the specified version on the machine from which the deployment will be executed:
    1. Python [3.8-3.9.2] or Typescript
    2. AWS CDK: Please refer to the [Getting started](https://docs.aws.amazon.com/cdk/latest/guide/getting_started.html) guide.


### Initialization (in Python)

1. Initialize a new AWS CDK application in Python and use a virtual environment to install dependencies

```bash
mkdir my_demo
cd my_demo
cdk init app --language python
python3 -m venv .env
source .venv/bin/activate
```

2. Add the AWS Analytics Reference Architecture library in the dependencies of your project. Update **setup.py** 

```bash
    install_requires=[
        "aws-cdk.core==1.130.0",
        "aws-analytics-reference-architecture==1.8.4",
    ],
```
3. Install The Packages via **pip**

```bash
python -m pip install -r requirements.txt
```

### Development

1. Import the AWS Analytics Reference Architecture in your code in **my_demo/my_demo_stack.py**

```bash
import aws_analytics_reference_architecture as ara
```

2. Now you can use all the constructs available from the core components library to quickly provision resources in your AWS CDK stack. For example:

* The DataLakeStorage to provision a full set of pre-configured Amazon S3 Bucket for a data lake

```bash
        # Create a new DataLakeStorage with Raw, Clean and Transform buckets configured with data lake best practices
        storage = ara.DataLakeStorage (self,"storage")     
```

* The DataLakeCatalog to provision a full set of AWS Glue databases for registring tables in your data lake

```bash
        # Create a new DataLakeCatalog with Raw, Clean and Transform databases
        catalog = ara.DataLakeCatalog (self,"catalog")     
```

* The DataGenerator to generate live data in the data lake from a pre-configured retail dataset

```bash
        # Generate the Sales Data
        sales_data = ara.DataGenerator(
            scope = self, 
            id = 'sale-data', 
            dataset = ara.Dataset.RETAIL_1_GB_STORE_SALE, 
            sink_arn = storage.raw_bucket.bucket_arn, 
            frequency = 120
        )
```

```bash
        # Generate the Customer Data
        customer_data = ara.DataGenerator(
            scope = self, 
            id = 'customer-data', 
            dataset = ara.Dataset.RETAIL_1_GB_CUSTOMER, 
            sink_arn = storage.raw_bucket.bucket_arn, 
            frequency = 120
        )
```

* Additionally, the library provides some helpers to quickly run demos:

```bash
        # Configure defaults for Athena console
        ara.AthenaDefaultSetup(
            scope = self,
            id = 'defaultSetup'
        )
```

```bash
        # Configure a default role for AWS Glue jobs
        ara.SingletonGlueDefaultRole.get_or_create(self)
```

### Deployment

1. Bootstrap AWS CDK in your region (here **eu-west-1**). It will provision resources required to deploy AWS CDK applications

```bash
export ACCOUNT_ID=$(aws sts get-caller-identity --query Account --output text)
export AWS_REGION=eu-west-1
cdk bootstrap aws://$ACCOUNT_ID/eu-west-1
```
2. Deploy the AWS CDK application

```bash
cdk deploy
```

The time to deploy the application is depending on the constructs you are using

### Cleanup

Delete the AWS CDK application

```bash
cdk destroy
```

## API Reference

More contructs, helpers and datasets are available in the AWS Analytics Reference Architecture. See the full API specification [here](https://constructs.dev/packages/aws-analytics-reference-architecture/v/1.8.4?lang=python)

## Contributing

Please refer to the [contributing guidelines](../CONTRIBUTING.md) and [contributing FAQ](../CONTRIB_FAQ.md) for details.

# License Summary

The documentation is made available under the Creative Commons Attribution-ShareAlike 4.0 International License. See the LICENSE file.

The sample code within this documentation is made available under the MIT-0 license. See the LICENSE-SAMPLECODE file.
>>>>>>> 854fcb04
<|MERGE_RESOLUTION|>--- conflicted
+++ resolved
@@ -1,110 +1,3 @@
-<<<<<<< HEAD
-# Construct Definition
-
-This construct deploys an end-to-end platform to explore and experiment with data in a 
-data lake using spark engine deployed in EMR on EKS, and a Jupyter notebook infrastructure based on EMR Studio 
-
-## What it deploys
-
-* An EKS cluster
-* An EMR virtual Cluster
-* A KMS encryption Key used to encrypt an S3 bucket and Cloudwatch GroupLog  
-* An S3 Bucket used by EMR Studio to store the Jupyter notebooks
-* An EMR Studio service Role as defined [here][1], and customize to access the S3 bucket and KMS key created above
-* An EMR Studio User Role as defined [here][2] - The policy template which is leveraged is the Basic one
-* An EMR Studio tenant
-* Multiple ManagedEnpdoints, each for a user or a group of users
-* Create an execution role to be passed to the Managed endpoint from a policy arn provided by the user  
-* Multiple Session Policies that are used to map an EMR Studio user or group to a set of resources they are allowed to access. These resources are:
-    * EMR Virtual Cluster - created above
-    * ManagedEndpoint
-* An EventBridge Rule which detects the creation of a new EMR Studio Workspace
-* A Lambda triggered by the EventBridge rule created above and which tag the EMR Studio Workspace with the principalId of the user who created
-
-
-# How to use the construct
-
-In your CDK app, from the _dataplatform_ construct import the `DataPlatform` Class, and the `DataPlatformProps` interface.
-
-The `DataPlatform` is used to create a new construct and its constructor expects the following:
-
-```
-eksAdminRoleArn: <ARN of EKS admin role>
-```
-The initialization of the construct will create an EKS cluster. 
-The getOrCreate method expects the same EKS admin ARN role everytime it is invoked
-
-To create a notebook data platform supported by EMR Studio, you should use the object instantiated from `DataPlatform` Class
-and call the method `addNotebookPlatform`, the method expects one argument:
-* `dataPlatformNotebookProps` which defines the properties of the stack, you can import the `DataPlatformNotebookProp`
-from the `DataPlatformNotebook` construct to define the properties of the Studio.
-
-To add user to the notebook dataplaform created above you should use the method `addUsersNotebookPlatform` from the object instantiated  from `DataPlatform` Class
-The method expects two arguments:
-* The name of the `notebookPlatformName` as provided in the `addNotebookPlatform`
-* A user list as defined in the prop `StudioUserDefinition` interface define a user to be added to the studio and expects the following:
-
-```
-mappingIdentityName: <identity name as it appears in SSO>
-mappingIdentityType: <USER>
-executionPolicyNames: <List of the policies for the managedendpoints>
-```
-
-
-## The code snippet below shows how you can use the construct
-
-The code below instantiate a new `DataPlatform` called _dept1_ then use it to create two notebook dataplatfrom based on EMR Studio 
-with a stack called dept1 and dept2, then add a single user to both of them.
-
-```
-const dept1 = DataPlatform.getOrCreate(stack, {
-  eksAdminRoleArn: 'arn:aws:iam::123456789012:role/EkRole',
-});
-
-dept1.addNotebookPlatform({
-  studioName: 'unit1',
-  emrVCNamespace: 'unit1ns',
-  studioAuthMode: StudioAuthMode.SSO,
-  acmCertificateArn: 'ACM certificate ARN',
-});
-
-dept1.addNotebookPlatform({
-  studioName: 'unit2',
-  emrVCNamespace: 'unit2ns',
-  studioAuthMode: StudioAuthMode.SSO,
-  acmCertificateArn: 'ACM certificate ARN',
-});
-
-let userList1: StudioUserDefinition[] = [{
-  identityName: 'user',
-  identityType: 'USER',
-  executionPolicyNames: ['policyManagedEndpoint1'],
-}];
-
-let userList2: StudioUserDefinition[] = [{
-  identityName: 'user',
-  identityType: 'USER',
-  executionPolicyNames: ['policyManagedEndpoint3'],
-}];
-
-const dept3 = DataPlatform.getOrCreate(stack);
-
-dept3.addNotebookPlatform({
-  studioName: 'unit3',
-  emrVCNamespace: 'unit3ns',
-  studioAuthMode: StudioAuthMode.SSO,
-  acmCertificateArn: 'ACM certificate ARN',
-});
-
-dept1.addUsersNotebookPlatform('unit1', userList1);
-dept1.addUsersNotebookPlatform('unit2', userList2);
-dept3.addUsersNotebookPlatform('unit3', userList2);
-
-```
-
-[1]: [https://docs.aws.amazon.com/emr/latest/ManagementGuide/emr-studio-service-role.html]
-[2]: [https://docs.aws.amazon.com/emr/latest/ManagementGuide/emr-studio-user-permissions.html#emr-studio-basic-permissions-policy]
-=======
 # AWS Analytics Reference Architecture
 
 The AWS Analytics Reference Architecture is a set of analytics solutions put together as end-to-end examples.
@@ -264,5 +157,4 @@
 
 The documentation is made available under the Creative Commons Attribution-ShareAlike 4.0 International License. See the LICENSE file.
 
-The sample code within this documentation is made available under the MIT-0 license. See the LICENSE-SAMPLECODE file.
->>>>>>> 854fcb04
+The sample code within this documentation is made available under the MIT-0 license. See the LICENSE-SAMPLECODE file.