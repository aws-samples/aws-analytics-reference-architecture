
# AWS Analytics Reference Architecture

The AWS Analytics Reference Architecture is a set of analytics solutions put together as end-to-end examples.
It regroups AWS best practices for designing, implementing, and operating analytics platforms through different purpose-built patterns, handling common requirements, and solving customers' challenges.

This project is composed of:
 * Reusable core components exposed in an AWS CDK (Cloud Development Kit) library currently available in [Typescript](https://www.npmjs.com/package/aws-analytics-reference-architecture) and [Python](https://pypi.org/project/aws-analytics-reference-architecture/). This library contains [AWS CDK constructs](https://constructs.dev/packages/aws-analytics-reference-architecture/v/1.8.4?lang=python) that can be used to quickly provision analytics solutions in demos, prototypes, proof of concepts and end-to-end reference architectures. 
 * Reference architectures consumming the reusable components to demonstrate end-to-end examples in a business context. Currently, the [AWS native reference architecture](https://aws-samples.github.io/aws-analytics-reference-architecture/) is available.


<<<<<<< HEAD
## Table of Contents

1. [Documentation](#getting-started---deploying-the-project)
1. [Getting started - Deploying the Project](#getting-started---deploying-the-project)
    1. [Prerequisites](#prerequisites)
    1. [Deployment](#deployment)
    1. [Adding users to Kibana](#adding-users-to-kibana)
    1. [Connecting to Amazon Redshift](#connecting-to-amazon-redshift)
         1. [psql](#psql)
   1. [Clean up](#clean-up)
1. [Contributing](#contributing)


## Documentation

Return to [Live Docs](https://aws-samples.github.io/aws-analytics-reference-architecture/).

## Getting started - Deploying the Project

This section describes all steps that have to be performed to deploy the AWS Analytics Reference Architecture into an AWS account.

### Prerequisites

Before starting the deployment, ensure that the following steps are completed.

1. [Create an AWS account](https://aws.amazon.com/premiumsupport/knowledge-center/create-and-activate-aws-account/)
2. The Analytics Reference Architecture can only be deployed in **eu-west-1** for the moment
3. [Subscribe to Amazon QuickSight](https://docs.aws.amazon.com/quicksight/latest/user/signing-up.html) (if you plan to deploy the data visualization module)
4. Install the following components with the specified version on the machine from which the deployment will be executed:
    1. Python [3.8-3.9.2]
    2. Node [<15.6]
    3. Git
    4. AWS CDK: Please refer to the [Getting started](https://docs.aws.amazon.com/cdk/latest/guide/getting_started.html) guide.

### Deployment
 
1. Clone this repository onto the machine from which you want to execute the deployment.

   ```
   git clone https://github.com/aws-samples/aws-analytics-reference-architecture.git
   ```

2. Create a Python virtual environment in the project's directory, source it, and install all dependencies.

   ```
   cd aws-analytics-reference-architecture/refarch/aws-native
   python3 -m venv .env
   source .env/bin/activate
   pip install -r requirements.txt
   ```

3. Deploy the main AWS CDK stack into your AWS account, providing the required parameters.
If you install all modules, the Amazon QuickSight username (which can also be an IAM role) to which access should be granted to, as well as your QuickSight home region (the one selected during the QuickSight sign-up process) have to be specified. 

   ```
   cdk deploy -c QuickSightUsername=<ROLE/USERNAME> -c QuickSightIdentityRegion=<REGION>
   ```

   Alternatively or additionally, you can disable modules.
The batch, data warehouse, data visualization, and streaming modules can be enabled/disabled using the respective context variable: `EnableBatch`/`EnableDWH`/`EnableDataviz`/`EnableStreaming`.
To disable, for example, the data visualization module, the following argument has to be used.
   ```
   cdk deploy  -c EnableDataviz=false
   ```
**Note**: If using CICD deployments as described in the following step, these context variables must also be set in `refarch/aws-native/cdk.json`.
This is because when the pipeline picks up any changes to the tracked repository, it will use these values as opposed to command line ones. 

4. Additionally, The Analytics Reference Architecture comes with constructs to allow for CICD deployments through the use of CodePipeline.
   In order to deploy in this manner, there are a few steps that must be performed to allow for integration with your code repository
   of choice and to specify the environments in which you would like to deploy. Currently, Connections allows for integration
   with Github, Github Enterprise, and Bitbucket. Alternatively, any code source supported by CodePipeline can be specified
   by modifying the `input` parameter of the synthesis step in the pipeline found in `refarch/aws-native/cicd/pipeline.py`
   
   * Create a CodeStar Connection to allow CodePipeline to pull changes from your repository.
      * Follow the steps here to create a Connection with your repository: [CodeStar Connections](https://docs.aws.amazon.com/dtconsole/latest/userguide/connections-create.html)
        Note that this should be done in the account that you're planning to use to host your pipeline.
      * Copy the arn of the connection you have created, and paste it into the `ConnectionArn` field of `refarch/aws-native/cdk.json`
      * Also specify the `RepositoryName` (e.g. `githubid/myrepo`) and `RepositoryBranch` context variables for the repo and branch that should be tracked, respectively
      * Finally, in the same file, enable CICD deployments by setting the `EnableCICD` context variable to `true`
        * If this is not done then the pipeline will not be synthesized and/or updated when using either `cdk deploy` or `cdk synth`
   * Specify the details of your CICD account in `refarch/aws-native/cdk.context.json`
      * Replace <CICD_REGION> and <CICD_ACCOUNT> in the file with the region and account number for your CICD account
   * In that same file, `refarch/aws-native/cdk.context.json` also put the values for the accounts that you are planning to deploy to, for the respective stages.
      * These values can either be the same as the ones for the CICD account or another account that you own.
      * By default, there are two deployment environments specified - DEV and PROD. You can add or take away environments as you wish,
        simply note that you will also have to update the corresponding environment inputs to the pipeline in `refarch/aws-native/app.py`.
   * Bootstrap your CICD account with the modern stack style.
      * First, retrieve credentials for your CICD account.
      * Second, run the command `export CDK_NEW_BOOTSTRAP=1`. Setting this environment variable tells the CDK to bootstrap
        the account with the new stack style rather than the default legacy one. This is required to give CodePipeline the
        appropriate roles and permissions to deploy to the account.
      * Run the command `cdk bootstrap aws://<CICD_ACCOUNT>/<CICD_ACCOUNT_REGION>`  
   * Bootstrap your target accounts, so they have a trust relationship with your CICD account.
      * First, retrieve credentials for the target account that you plan to deploy the reference architecture into.
      * Second, run the command `export CDK_NEW_BOOTSTRAP=1`. Your target accounts also need to be bootstrapped with the new
        stack style to allow CodePipeline to deploy to them.
      * Finally, run the command `cdk bootstrap --trust <CICD_ACCOUNT> --cloudformation-execution-policies arn:aws:iam::aws:policy/AdministratorAccess aws://<TARGET_ACCOUNT>/<TARGET_ACCOUNT_REGION>`
         * This creates a trust relationship between your target account and your CICD so that the pipeline can deploy resources
           into your target account
         * **Important Note**: By specifying the AdministratorAccess policy you are giving the CDK full admin privileges to deploy
           to your account. In the case of any security concerns, this can be changed to a more restrictive policy depending on your
           security requirements.
  * Finally, run `cdk deploy araPipelineStack` using the credentials for your CICD account.
      * This will deploy the stack containing the pipeline to your CICD account, and cause it to automatically start pulling any changes
        from the repo that you have specified
        
   ---
   **NOTE:**
   Step 5 and 6 only have to be executed if the data visualization module has been installed.
   ---
5. Configure Amazon QuickSight:
    * To link the clean data S3 bucket to the QuickSight account:
        * Visit the [QuickSight web console](https://quicksight.aws.amazon.com)
        * Click on your username in the upper right corner
        * Go to "Manage QuickSight"
        * Click "Security & permissions"
        * Select "Add or remove" in the "QuickSight access to AWS services" section
        * Click on the "Details" link at "Amazon S3" and click the "Select S3 buckets" button
        * Select, i.e., check the box of, the S3 bucket named like the value of the CloudFormation output key `CleanS3Bucket` from the main CDK stack (named `ara`) deployed into your account. The bucket name has the following format: `ara-clean-data-<account-id>`
        * Click "Finish" and then "Update" to confirm the selection 
    * To create the QuickSight VPC Connection:
        * Visit the [QuickSight web console](https://quicksight.aws.amazon.com)
        * Click on your username in the upper right corner
        * Go to "Manage QuickSight"
        * Click "Manage VPC connections"
        * Click "Add VPC connection"
        * Enter a "VPC connection name" of your choice, e.g., `ara`
        * Choose the "VPC ID" as the value of the CloudFormation output key `VPCID` from the main CDK stack (named `ara`) deployed into your account
        * Select one of the subnets that <strong>IS NOT</strong> shown in the outputs `SUBNETID0` and `SUBNETID1` from the main CDK stack
        * Copy and paste the value of the CloudFormation output key `QuickSightSecurityGroupId` from the main CDK stack into the "Security Group ID" field
        * Click "Create"
        * Note down the "VPC connection ARN" of the newly created VPC connection shown on the "Manage VPC connections" page

6. Deploy a second CDK stack, called `DataVizRedshiftStack`, passing the ARN of the VPC connection from the previous step.

   ```
   cd dataviz/dataviz_redshift_cdk
   cdk deploy --parameters VpcConnectionArn=<VPC_CONNECTION_ARN>
   ```

### Adding users to Kibana

The main CDK stack also deploys the streaming module (if not explicitly disabled), which includes:

* Streaming data generation from TPC-DS to Kinesis and S3
* The Kinesis Data Analytics for Flink application
* The Amazon Elasticsearch Service domain

Once deployed, you need to create a master user for Elasticsearch and add it to the master group in Amazon Cognito.

Open the Cognito UI in the AWS console, select "Manage User Pools", click on the user pool named `ara_user_pool`, and choose the "Users and groups" menu. To start adding a new user, click the "Create user" button:

![step-1](doc/images/1.png)

In the pop-up dialog, provide a username, password, and e-mail address, check "Send an invitation to this new user?" and "Mark email as verified?", uncheck "Mark phone number as verified?", and confirm with "Create user" to add the new master user:

![step-2](doc/images/2.png)

The master user is created with a temporary password that has to be changed at first authentication. Note the unique user identifier (UUID) displayed in the "Username" column as shown on the next screen:

![step-3](doc/images/3.png)

Now, add the master user to the `master-user-group` that has been created by the CDK stack. Switch to the "Groups" tab and select the group's name:

![step-4](doc/images/4.png)

Click the "Add users" button at the group's detail page:

![step-5](doc/images/5.png)

Click the `+` icon in front of the master user shown in the list, identified by the UUID:

![step-6](doc/images/6.png)

A message will confirm that the user has been added successfully to the group:

![step-7](doc/images/7.png)

Once the master user is added, you can connect to Kibana using the URL exposed in the streaming module's nested stack outputs (stack name start with `ara-StreamingModuleNestedStack` and output key starts with `EsDomainkibanaUrl`) and the temporary credential used to create the user.

The data is already being indexed in Elasticsearch, but you will need to [add a new index pattern](https://docs.aws.amazon.com/elasticsearch-service/latest/developerguide/es-gsg-search.html#es-gsg-search-kibana) (use pattern `ara-sales-*` to get started) in Kibana to start seeing it.

### Connecting to Amazon Redshift

For security reasons, the Redshift cluster is in a private subnet. 
Therefore, you won't be able to connect directly to the cluster with a SQL client, 
e.g., psql or a JDBC/ODBC client like DataGrip or Tableau. To connect to the cluster, 
you need to create an SSH tunnel via the bastion host. 
Host and connection details for the bastion host are available in the CDK and CloudFormation output:
 * The secret name containing the keypair is in `ara-Redshift-bastion-keypair-secret`
 * The bastion host DNS to connect is in `ara-Redshift-bastion-dns`
 * The Redshift hostname and port are in `ara-Redshift-hostname` and `ara-Redshift-port`


### psql

The following are the required syntax and examples of how to create the tunnel and connect via
[psql](https://docs.aws.amazon.com/redshift/latest/mgmt/connecting-from-psql.html). The commands need to be run in a command line environment like Terminal on Mac or cmd on Windows.

**Download the private key pair from AWS Secret Manager**

```
aws secretsmanager get-secret-value \
  --secret-id <ara-Redshift-bastion-keypair-secret> \
  --query SecretString \
  --output text >> bastion-host-key-pair.pem
```

**Change key file permissions**

```
chmod 400 bastion-host-key-pair.pem
```

**Create SSH tunnel:**

```
ssh -N -L <local_port>:<ara-Redshift-hostname>:<ara-Redshift-port> ec2-user@<ara-Redshift-bastion-dns> -i bastion-host-key-pair.pem
```

e.g.

```
ssh -N -L 5400:ara-redshift-cluster-1.ckkq2ei6ah54.eu-west-1.redshift.amazonaws.com:5439 ec2-user@34.251.89.55 -i bastion-host-key-pair.pem
```

**Connect to Redshift with psql:** (Multiple Redshift users and password are available in AWS Secret Manager)

```
psql -h <localhost> -p <local_port> -U <redshift_user> -d <redshift_database>
```

e.g.

```
psql -h localhost -p 5400 -U dwsuser -d dev
```

## Clean up

1. (If the data visualisation module has been deployed) Delete the QuickSight VPC Connection, otherwise destroying the stack will fail.
2. (If the data visualisation module has been deployed) Destroy the stack called `DataVizRedshiftStack`.
   ```
   cd dataviz/dataviz_redshift_cdk/
   cdk destroy
   # confirm "Are you sure you want to delete: ara-dataviz-redshift (y/n)?" with y
   ```
3. Destroy the main AWS CDK stack.
   ```
   cd ../..
   cdk destroy
   # confirm "Are you sure you want to delete: ara (y/n)?" with y
   ```
=======
This repository contains the codebase and getting started instructions for:
 * The [core components](core/README.md): how to consume the AWS CDK constructs to create new end-to-end examples
 * The [reference architectures](refarch/README.md): how to provision end-to-end examples
>>>>>>> 854fcb04

## Contributing

Please refer to the [contributing guidelines](CONTRIBUTING.md) and [contributing FAQ](CONTRIB_FAQ.md) for details.

# License Summary

The documentation is made available under the Creative Commons Attribution-ShareAlike 4.0 International License. See the LICENSE file.

The sample code within this documentation is made available under the MIT-0 license. See the LICENSE-SAMPLECODE file.<|MERGE_RESOLUTION|>--- conflicted
+++ resolved
@@ -9,265 +9,9 @@
  * Reference architectures consumming the reusable components to demonstrate end-to-end examples in a business context. Currently, the [AWS native reference architecture](https://aws-samples.github.io/aws-analytics-reference-architecture/) is available.
 
 
-<<<<<<< HEAD
-## Table of Contents
-
-1. [Documentation](#getting-started---deploying-the-project)
-1. [Getting started - Deploying the Project](#getting-started---deploying-the-project)
-    1. [Prerequisites](#prerequisites)
-    1. [Deployment](#deployment)
-    1. [Adding users to Kibana](#adding-users-to-kibana)
-    1. [Connecting to Amazon Redshift](#connecting-to-amazon-redshift)
-         1. [psql](#psql)
-   1. [Clean up](#clean-up)
-1. [Contributing](#contributing)
-
-
-## Documentation
-
-Return to [Live Docs](https://aws-samples.github.io/aws-analytics-reference-architecture/).
-
-## Getting started - Deploying the Project
-
-This section describes all steps that have to be performed to deploy the AWS Analytics Reference Architecture into an AWS account.
-
-### Prerequisites
-
-Before starting the deployment, ensure that the following steps are completed.
-
-1. [Create an AWS account](https://aws.amazon.com/premiumsupport/knowledge-center/create-and-activate-aws-account/)
-2. The Analytics Reference Architecture can only be deployed in **eu-west-1** for the moment
-3. [Subscribe to Amazon QuickSight](https://docs.aws.amazon.com/quicksight/latest/user/signing-up.html) (if you plan to deploy the data visualization module)
-4. Install the following components with the specified version on the machine from which the deployment will be executed:
-    1. Python [3.8-3.9.2]
-    2. Node [<15.6]
-    3. Git
-    4. AWS CDK: Please refer to the [Getting started](https://docs.aws.amazon.com/cdk/latest/guide/getting_started.html) guide.
-
-### Deployment
- 
-1. Clone this repository onto the machine from which you want to execute the deployment.
-
-   ```
-   git clone https://github.com/aws-samples/aws-analytics-reference-architecture.git
-   ```
-
-2. Create a Python virtual environment in the project's directory, source it, and install all dependencies.
-
-   ```
-   cd aws-analytics-reference-architecture/refarch/aws-native
-   python3 -m venv .env
-   source .env/bin/activate
-   pip install -r requirements.txt
-   ```
-
-3. Deploy the main AWS CDK stack into your AWS account, providing the required parameters.
-If you install all modules, the Amazon QuickSight username (which can also be an IAM role) to which access should be granted to, as well as your QuickSight home region (the one selected during the QuickSight sign-up process) have to be specified. 
-
-   ```
-   cdk deploy -c QuickSightUsername=<ROLE/USERNAME> -c QuickSightIdentityRegion=<REGION>
-   ```
-
-   Alternatively or additionally, you can disable modules.
-The batch, data warehouse, data visualization, and streaming modules can be enabled/disabled using the respective context variable: `EnableBatch`/`EnableDWH`/`EnableDataviz`/`EnableStreaming`.
-To disable, for example, the data visualization module, the following argument has to be used.
-   ```
-   cdk deploy  -c EnableDataviz=false
-   ```
-**Note**: If using CICD deployments as described in the following step, these context variables must also be set in `refarch/aws-native/cdk.json`.
-This is because when the pipeline picks up any changes to the tracked repository, it will use these values as opposed to command line ones. 
-
-4. Additionally, The Analytics Reference Architecture comes with constructs to allow for CICD deployments through the use of CodePipeline.
-   In order to deploy in this manner, there are a few steps that must be performed to allow for integration with your code repository
-   of choice and to specify the environments in which you would like to deploy. Currently, Connections allows for integration
-   with Github, Github Enterprise, and Bitbucket. Alternatively, any code source supported by CodePipeline can be specified
-   by modifying the `input` parameter of the synthesis step in the pipeline found in `refarch/aws-native/cicd/pipeline.py`
-   
-   * Create a CodeStar Connection to allow CodePipeline to pull changes from your repository.
-      * Follow the steps here to create a Connection with your repository: [CodeStar Connections](https://docs.aws.amazon.com/dtconsole/latest/userguide/connections-create.html)
-        Note that this should be done in the account that you're planning to use to host your pipeline.
-      * Copy the arn of the connection you have created, and paste it into the `ConnectionArn` field of `refarch/aws-native/cdk.json`
-      * Also specify the `RepositoryName` (e.g. `githubid/myrepo`) and `RepositoryBranch` context variables for the repo and branch that should be tracked, respectively
-      * Finally, in the same file, enable CICD deployments by setting the `EnableCICD` context variable to `true`
-        * If this is not done then the pipeline will not be synthesized and/or updated when using either `cdk deploy` or `cdk synth`
-   * Specify the details of your CICD account in `refarch/aws-native/cdk.context.json`
-      * Replace <CICD_REGION> and <CICD_ACCOUNT> in the file with the region and account number for your CICD account
-   * In that same file, `refarch/aws-native/cdk.context.json` also put the values for the accounts that you are planning to deploy to, for the respective stages.
-      * These values can either be the same as the ones for the CICD account or another account that you own.
-      * By default, there are two deployment environments specified - DEV and PROD. You can add or take away environments as you wish,
-        simply note that you will also have to update the corresponding environment inputs to the pipeline in `refarch/aws-native/app.py`.
-   * Bootstrap your CICD account with the modern stack style.
-      * First, retrieve credentials for your CICD account.
-      * Second, run the command `export CDK_NEW_BOOTSTRAP=1`. Setting this environment variable tells the CDK to bootstrap
-        the account with the new stack style rather than the default legacy one. This is required to give CodePipeline the
-        appropriate roles and permissions to deploy to the account.
-      * Run the command `cdk bootstrap aws://<CICD_ACCOUNT>/<CICD_ACCOUNT_REGION>`  
-   * Bootstrap your target accounts, so they have a trust relationship with your CICD account.
-      * First, retrieve credentials for the target account that you plan to deploy the reference architecture into.
-      * Second, run the command `export CDK_NEW_BOOTSTRAP=1`. Your target accounts also need to be bootstrapped with the new
-        stack style to allow CodePipeline to deploy to them.
-      * Finally, run the command `cdk bootstrap --trust <CICD_ACCOUNT> --cloudformation-execution-policies arn:aws:iam::aws:policy/AdministratorAccess aws://<TARGET_ACCOUNT>/<TARGET_ACCOUNT_REGION>`
-         * This creates a trust relationship between your target account and your CICD so that the pipeline can deploy resources
-           into your target account
-         * **Important Note**: By specifying the AdministratorAccess policy you are giving the CDK full admin privileges to deploy
-           to your account. In the case of any security concerns, this can be changed to a more restrictive policy depending on your
-           security requirements.
-  * Finally, run `cdk deploy araPipelineStack` using the credentials for your CICD account.
-      * This will deploy the stack containing the pipeline to your CICD account, and cause it to automatically start pulling any changes
-        from the repo that you have specified
-        
-   ---
-   **NOTE:**
-   Step 5 and 6 only have to be executed if the data visualization module has been installed.
-   ---
-5. Configure Amazon QuickSight:
-    * To link the clean data S3 bucket to the QuickSight account:
-        * Visit the [QuickSight web console](https://quicksight.aws.amazon.com)
-        * Click on your username in the upper right corner
-        * Go to "Manage QuickSight"
-        * Click "Security & permissions"
-        * Select "Add or remove" in the "QuickSight access to AWS services" section
-        * Click on the "Details" link at "Amazon S3" and click the "Select S3 buckets" button
-        * Select, i.e., check the box of, the S3 bucket named like the value of the CloudFormation output key `CleanS3Bucket` from the main CDK stack (named `ara`) deployed into your account. The bucket name has the following format: `ara-clean-data-<account-id>`
-        * Click "Finish" and then "Update" to confirm the selection 
-    * To create the QuickSight VPC Connection:
-        * Visit the [QuickSight web console](https://quicksight.aws.amazon.com)
-        * Click on your username in the upper right corner
-        * Go to "Manage QuickSight"
-        * Click "Manage VPC connections"
-        * Click "Add VPC connection"
-        * Enter a "VPC connection name" of your choice, e.g., `ara`
-        * Choose the "VPC ID" as the value of the CloudFormation output key `VPCID` from the main CDK stack (named `ara`) deployed into your account
-        * Select one of the subnets that <strong>IS NOT</strong> shown in the outputs `SUBNETID0` and `SUBNETID1` from the main CDK stack
-        * Copy and paste the value of the CloudFormation output key `QuickSightSecurityGroupId` from the main CDK stack into the "Security Group ID" field
-        * Click "Create"
-        * Note down the "VPC connection ARN" of the newly created VPC connection shown on the "Manage VPC connections" page
-
-6. Deploy a second CDK stack, called `DataVizRedshiftStack`, passing the ARN of the VPC connection from the previous step.
-
-   ```
-   cd dataviz/dataviz_redshift_cdk
-   cdk deploy --parameters VpcConnectionArn=<VPC_CONNECTION_ARN>
-   ```
-
-### Adding users to Kibana
-
-The main CDK stack also deploys the streaming module (if not explicitly disabled), which includes:
-
-* Streaming data generation from TPC-DS to Kinesis and S3
-* The Kinesis Data Analytics for Flink application
-* The Amazon Elasticsearch Service domain
-
-Once deployed, you need to create a master user for Elasticsearch and add it to the master group in Amazon Cognito.
-
-Open the Cognito UI in the AWS console, select "Manage User Pools", click on the user pool named `ara_user_pool`, and choose the "Users and groups" menu. To start adding a new user, click the "Create user" button:
-
-![step-1](doc/images/1.png)
-
-In the pop-up dialog, provide a username, password, and e-mail address, check "Send an invitation to this new user?" and "Mark email as verified?", uncheck "Mark phone number as verified?", and confirm with "Create user" to add the new master user:
-
-![step-2](doc/images/2.png)
-
-The master user is created with a temporary password that has to be changed at first authentication. Note the unique user identifier (UUID) displayed in the "Username" column as shown on the next screen:
-
-![step-3](doc/images/3.png)
-
-Now, add the master user to the `master-user-group` that has been created by the CDK stack. Switch to the "Groups" tab and select the group's name:
-
-![step-4](doc/images/4.png)
-
-Click the "Add users" button at the group's detail page:
-
-![step-5](doc/images/5.png)
-
-Click the `+` icon in front of the master user shown in the list, identified by the UUID:
-
-![step-6](doc/images/6.png)
-
-A message will confirm that the user has been added successfully to the group:
-
-![step-7](doc/images/7.png)
-
-Once the master user is added, you can connect to Kibana using the URL exposed in the streaming module's nested stack outputs (stack name start with `ara-StreamingModuleNestedStack` and output key starts with `EsDomainkibanaUrl`) and the temporary credential used to create the user.
-
-The data is already being indexed in Elasticsearch, but you will need to [add a new index pattern](https://docs.aws.amazon.com/elasticsearch-service/latest/developerguide/es-gsg-search.html#es-gsg-search-kibana) (use pattern `ara-sales-*` to get started) in Kibana to start seeing it.
-
-### Connecting to Amazon Redshift
-
-For security reasons, the Redshift cluster is in a private subnet. 
-Therefore, you won't be able to connect directly to the cluster with a SQL client, 
-e.g., psql or a JDBC/ODBC client like DataGrip or Tableau. To connect to the cluster, 
-you need to create an SSH tunnel via the bastion host. 
-Host and connection details for the bastion host are available in the CDK and CloudFormation output:
- * The secret name containing the keypair is in `ara-Redshift-bastion-keypair-secret`
- * The bastion host DNS to connect is in `ara-Redshift-bastion-dns`
- * The Redshift hostname and port are in `ara-Redshift-hostname` and `ara-Redshift-port`
-
-
-### psql
-
-The following are the required syntax and examples of how to create the tunnel and connect via
-[psql](https://docs.aws.amazon.com/redshift/latest/mgmt/connecting-from-psql.html). The commands need to be run in a command line environment like Terminal on Mac or cmd on Windows.
-
-**Download the private key pair from AWS Secret Manager**
-
-```
-aws secretsmanager get-secret-value \
-  --secret-id <ara-Redshift-bastion-keypair-secret> \
-  --query SecretString \
-  --output text >> bastion-host-key-pair.pem
-```
-
-**Change key file permissions**
-
-```
-chmod 400 bastion-host-key-pair.pem
-```
-
-**Create SSH tunnel:**
-
-```
-ssh -N -L <local_port>:<ara-Redshift-hostname>:<ara-Redshift-port> ec2-user@<ara-Redshift-bastion-dns> -i bastion-host-key-pair.pem
-```
-
-e.g.
-
-```
-ssh -N -L 5400:ara-redshift-cluster-1.ckkq2ei6ah54.eu-west-1.redshift.amazonaws.com:5439 ec2-user@34.251.89.55 -i bastion-host-key-pair.pem
-```
-
-**Connect to Redshift with psql:** (Multiple Redshift users and password are available in AWS Secret Manager)
-
-```
-psql -h <localhost> -p <local_port> -U <redshift_user> -d <redshift_database>
-```
-
-e.g.
-
-```
-psql -h localhost -p 5400 -U dwsuser -d dev
-```
-
-## Clean up
-
-1. (If the data visualisation module has been deployed) Delete the QuickSight VPC Connection, otherwise destroying the stack will fail.
-2. (If the data visualisation module has been deployed) Destroy the stack called `DataVizRedshiftStack`.
-   ```
-   cd dataviz/dataviz_redshift_cdk/
-   cdk destroy
-   # confirm "Are you sure you want to delete: ara-dataviz-redshift (y/n)?" with y
-   ```
-3. Destroy the main AWS CDK stack.
-   ```
-   cd ../..
-   cdk destroy
-   # confirm "Are you sure you want to delete: ara (y/n)?" with y
-   ```
-=======
 This repository contains the codebase and getting started instructions for:
  * The [core components](core/README.md): how to consume the AWS CDK constructs to create new end-to-end examples
  * The [reference architectures](refarch/README.md): how to provision end-to-end examples
->>>>>>> 854fcb04
 
 ## Contributing
 
